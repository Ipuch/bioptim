--- conflicted
+++ resolved
@@ -84,14 +84,9 @@
         parameters: MX | SX,
         stochastic_variables: MX | SX,
         nlp: NonLinearProgram,
-<<<<<<< HEAD
-        t_phase: MX | SX,
-    ) -> DynamicsEvaluation:
-=======
         my_ocp,
     ) -> DynamicsEvaluation:
         t_phase = my_ocp.nlp[-1].tf
->>>>>>> 757fe1c8
 
         return DynamicsEvaluation(
             dxdt=self.system_dynamics(a=states[0], b=states[1], c=states[2], t=time, t_phase=t_phase),
@@ -135,13 +130,7 @@
             as_states_dot=False,
         )
 
-<<<<<<< HEAD
-        t_phase = ocp.node_time(phase_idx=nlp.phase_idx, node_idx=0)
-        ConfigureProblem.configure_dynamics_function(ocp, nlp, self.custom_dynamics, t_phase=t_phase, allow_free_variables=True)
-=======
         ConfigureProblem.configure_dynamics_function(ocp, nlp, self.custom_dynamics, my_ocp=ocp, allow_free_variables=True)
-
->>>>>>> 757fe1c8
 
 def prepare_ocp(
     n_phase: int,
@@ -283,15 +272,6 @@
     # Check some results
     # first phase
     np.testing.assert_almost_equal(
-<<<<<<< HEAD
-        sol.decision_states()[0]["a"], np.array([0.0, 1.96960231, 3.93921216, 5.90883684, 7.87848335, 9.84815843]), decimal=8
-    )
-    np.testing.assert_almost_equal(
-        sol.decision_states()[0]["b"], np.array([0.0, 0.00019337, 0.00076352, 0.00169617, 0.00297785, 0.0045958]), decimal=8
-    )
-    np.testing.assert_almost_equal(
-        sol.decision_states()[0]["c"],
-=======
         sol.decision_states(to_merge=SolutionMerge.NODES)[0]["a"],
         np.array([0.0, 1.96960231, 3.93921216, 5.90883684, 7.87848335, 9.84815843]),
         decimal=8
@@ -303,65 +283,40 @@
     )
     np.testing.assert_almost_equal(
         sol.decision_states(to_merge=SolutionMerge.NODES)[0]["c"],
->>>>>>> 757fe1c8
         np.array([0.00000000e00, 1.88768128e-06, 3.00098595e-05, 1.50979104e-04, 4.74274962e-04, 1.15105831e-03]),
         decimal=8,
     )
 
     # intermediate phase
     np.testing.assert_almost_equal(
-<<<<<<< HEAD
-        sol.decision_states()[5]["a"],
-=======
         sol.decision_states(to_merge=SolutionMerge.NODES)[5]["a"],
->>>>>>> 757fe1c8
         np.array([48.20121535, 50.04237763, 51.88365353, 53.72504579, 55.56655709, 57.40819004]),
         decimal=8,
     )
     np.testing.assert_almost_equal(
-<<<<<<< HEAD
-        sol.decision_states()[5]["b"],
-=======
         sol.decision_states(to_merge=SolutionMerge.NODES)[5]["b"],
->>>>>>> 757fe1c8
         np.array([0.08926236, 0.0953631, 0.10161488, 0.10801404, 0.11455708, 0.1212406]),
         decimal=8,
     )
     np.testing.assert_almost_equal(
-<<<<<<< HEAD
-        sol.decision_states()[5]["c"],
-=======
         sol.decision_states(to_merge=SolutionMerge.NODES)[5]["c"],
->>>>>>> 757fe1c8
         np.array([0.60374532, 0.69912979, 0.80528341, 0.92297482, 1.05299864, 1.19617563]),
         decimal=8,
     )
 
     # last phase
     np.testing.assert_almost_equal(
-<<<<<<< HEAD
-        sol.decision_states()[9]["a"],
-=======
         sol.decision_states(to_merge=SolutionMerge.NODES)[9]["a"],
->>>>>>> 757fe1c8
         np.array([82.06013653, 82.2605896, 82.4610445, 82.6615012, 82.86195973, 83.06242009]),
         decimal=8,
     )
     np.testing.assert_almost_equal(
-<<<<<<< HEAD
-        sol.decision_states()[9]["b"],
-=======
         sol.decision_states(to_merge=SolutionMerge.NODES)[9]["b"],
->>>>>>> 757fe1c8
         np.array([0.22271563, 0.22362304, 0.22453167, 0.2254415, 0.22635253, 0.22726477]),
         decimal=8,
     )
     np.testing.assert_almost_equal(
-<<<<<<< HEAD
-        sol.decision_states()[9]["c"],
-=======
         sol.decision_states(to_merge=SolutionMerge.NODES)[9]["c"],
->>>>>>> 757fe1c8
         np.array([4.83559727, 4.88198772, 4.92871034, 4.97576671, 5.02315844, 5.07088713]),
         decimal=8,
     )