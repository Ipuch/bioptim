--- conflicted
+++ resolved
@@ -75,12 +75,8 @@
     controls = np.random.rand(nlp.controls.shape, nlp.ns)
     params = np.random.rand(nlp.parameters.shape, nlp.ns)
     stochastic_variables = np.random.rand(nlp.stochastic_variables.shape, nlp.ns)
-<<<<<<< HEAD
     time = np.random.rand(1, nlp.ns)
-    x_out = np.array(nlp.dynamics_func(time, states, controls, params, stochastic_variables))
-=======
-    x_out = np.array(nlp.dynamics_func[0](states, controls, params, stochastic_variables))
->>>>>>> 2f1e6e5e
+    x_out = np.array(nlp.dynamics_func[0](time, states, controls, params, stochastic_variables))
     if with_ligament:
         np.testing.assert_almost_equal(
             x_out[:, 0],
@@ -141,12 +137,8 @@
     controls = np.random.rand(nlp.controls.shape, nlp.ns)
     params = np.random.rand(nlp.parameters.shape, nlp.ns)
     stochastic_variables = np.random.rand(nlp.stochastic_variables.shape, nlp.ns)
-<<<<<<< HEAD
     time = np.random.rand(1, nlp.ns)
-    x_out = np.array(nlp.dynamics_func(time, states, controls, params, stochastic_variables))
-=======
-    x_out = np.array(nlp.dynamics_func[0](states, controls, params, stochastic_variables))
->>>>>>> 2f1e6e5e
+    x_out = np.array(nlp.dynamics_func[0](time, states, controls, params, stochastic_variables))
     if with_ligament:
         np.testing.assert_almost_equal(
             x_out[:, 0],
@@ -203,12 +195,8 @@
     controls = np.random.rand(nlp.controls.shape, nlp.ns)
     params = np.random.rand(nlp.parameters.shape, nlp.ns)
     stochastic_variables = np.random.rand(nlp.stochastic_variables.shape, nlp.ns)
-<<<<<<< HEAD
     time = np.random.rand(1, nlp.ns)
-    x_out = np.array(nlp.dynamics_func(time, states, controls, params, stochastic_variables))
-=======
-    x_out = np.array(nlp.dynamics_func[0](states, controls, params, stochastic_variables))
->>>>>>> 2f1e6e5e
+    x_out = np.array(nlp.dynamics_func[0](time, states, controls, params, stochastic_variables))
     if with_ligament:
         np.testing.assert_almost_equal(
             x_out[:, 0],
@@ -273,12 +261,8 @@
     controls = np.random.rand(nlp.controls.shape, nlp.ns)
     params = np.random.rand(nlp.parameters.shape, nlp.ns)
     stochastic_variables = np.random.rand(nlp.stochastic_variables.shape, nlp.ns)
-<<<<<<< HEAD
     time = np.random.rand(1, nlp.ns)
-    x_out = np.array(nlp.dynamics_func(time, states, controls, params, stochastic_variables))
-=======
-    x_out = np.array(nlp.dynamics_func[0](states, controls, params, stochastic_variables))
->>>>>>> 2f1e6e5e
+    x_out = np.array(nlp.dynamics_func[0](time, states, controls, params, stochastic_variables))
 
     if with_ligament:
         np.testing.assert_almost_equal(
