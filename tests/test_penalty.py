import pytest

from casadi import DM, Function
import numpy as np
import biorbd
from bioptim import (
    OptimalControlProgram,
    DynamicsList,
    DynamicsFcn,
    Bounds,
    InitialGuess,
    Objective,
    ObjectiveFcn,
    Axis,
    ConstraintFcn,
    Constraint,
    Node,
)
from bioptim.interfaces.ipopt_interface import IpoptInterface
from bioptim.limits.penalty_node import PenaltyNodeList
from bioptim.limits.penalty import PenaltyFunctionAbstract, PenaltyOption
from bioptim.optimization.non_linear_program import NonLinearProgram as nlp
from .utils import TestUtils


def prepare_test_ocp(with_muscles=False, with_contact=False, with_actuator=False):
    bioptim_folder = TestUtils.bioptim_folder()
    if with_muscles and with_contact or with_muscles and with_actuator or with_contact and with_actuator:
        raise RuntimeError("With muscles and with contact and with_actuator together is not defined")
    elif with_muscles:
        biorbd_model = biorbd.Model(bioptim_folder + "/examples/muscle_driven_ocp/arm26.bioMod")
        dynamics = DynamicsList()
        dynamics.add(DynamicsFcn.MUSCLE_ACTIVATIONS_AND_TORQUE_DRIVEN)
        nx = biorbd_model.nbQ() + biorbd_model.nbQdot()
        nu = biorbd_model.nbGeneralizedTorque() + biorbd_model.nbMuscles()
    elif with_contact:
        biorbd_model = biorbd.Model(
            bioptim_folder + "/examples/muscle_driven_with_contact/2segments_4dof_2contacts_1muscle.bioMod"
        )
        dynamics = DynamicsList()
        dynamics.add(DynamicsFcn.TORQUE_DRIVEN_WITH_CONTACT)
        nx = biorbd_model.nbQ() + biorbd_model.nbQdot()
        nu = biorbd_model.nbGeneralizedTorque()
    elif with_actuator:
        biorbd_model = biorbd.Model(bioptim_folder + "/examples/torque_driven_ocp/cube.bioMod")
        dynamics = DynamicsList()
        dynamics.add(DynamicsFcn.TORQUE_DRIVEN)
        nx = biorbd_model.nbQ() + biorbd_model.nbQdot()
        nu = biorbd_model.nbGeneralizedTorque()
    else:
        biorbd_model = biorbd.Model(bioptim_folder + "/examples/track/cube_and_line.bioMod")
        dynamics = DynamicsList()
        dynamics.add(DynamicsFcn.TORQUE_DRIVEN)
        nx = biorbd_model.nbQ() + biorbd_model.nbQdot()
        nu = biorbd_model.nbGeneralizedTorque()
    x_init = InitialGuess(np.zeros((nx, 1)))
    u_init = InitialGuess(np.zeros((nu, 1)))
    x_bounds = Bounds(np.zeros((nx, 1)), np.zeros((nx, 1)))
    u_bounds = Bounds(np.zeros((nu, 1)), np.zeros((nu, 1)))
    ocp = OptimalControlProgram(biorbd_model, dynamics, 10, 1.0, x_init, u_init, x_bounds, u_bounds)
    ocp.nlp[0].J = [list()]
    ocp.nlp[0].g = [list()]
    return ocp


def test_penalty_targets_shapes():
    p = ObjectiveFcn.Parameter
    np.testing.assert_equal(Objective([], custom_type=p, target=1).target.shape, (1, 1))
    np.testing.assert_equal(Objective([], custom_type=p, target=np.array(1)).target.shape, (1, 1))
    np.testing.assert_equal(Objective([], custom_type=p, target=[1]).target.shape, (1, 1))
    np.testing.assert_equal(Objective([], custom_type=p, target=[1, 2]).target.shape, (2, 1))
    np.testing.assert_equal(Objective([], custom_type=p, target=[[1], [2]]).target.shape, (2, 1))
    np.testing.assert_equal(Objective([], custom_type=p, target=[[1, 2]]).target.shape, (1, 2))
    np.testing.assert_equal(Objective([], custom_type=p, target=np.array([[1, 2]])).target.shape, (1, 2))


@pytest.mark.parametrize("penalty_origin", [ObjectiveFcn.Lagrange, ObjectiveFcn.Mayer])
@pytest.mark.parametrize("value", [0.1, -10])
def test_penalty_minimize_time(penalty_origin, value):
    ocp = prepare_test_ocp()
    penalty_type = penalty_origin.MINIMIZE_TIME
    penalty = Objective(penalty_type)
    penalty_type.value[0](penalty, PenaltyNodeList(ocp, ocp.nlp[0], [], [], [], []))

    np.testing.assert_almost_equal(
        ocp.nlp[0].J[0][0]["val"],
        np.array(1),
    )


@pytest.mark.parametrize("penalty_origin", [ObjectiveFcn.Lagrange, ObjectiveFcn.Mayer])
@pytest.mark.parametrize("value", [0.1, -10])
def test_penalty_minimize_state(penalty_origin, value):
    ocp = prepare_test_ocp()
    t = [0]
    x = [DM.ones((12, 1)) * value]
    u = [0]
    penalty_type = penalty_origin.MINIMIZE_STATE
    penalty = Objective(penalty_type)
    penalty_type.value[0](penalty, PenaltyNodeList(ocp, ocp.nlp[0], t, x, u, []))

    np.testing.assert_almost_equal(
        ocp.nlp[0].J[0][0]["val"],
        np.array([[value]] * 8),
    )


@pytest.mark.parametrize("penalty_origin", [ObjectiveFcn.Lagrange, ObjectiveFcn.Mayer, ConstraintFcn])
@pytest.mark.parametrize("value", [0.1, -10])
def test_penalty_minimize_qddot(penalty_origin, value):
    ocp = prepare_test_ocp()
    t = [0, 1]
    x = [DM.ones((8, 1)) * value, DM.ones((8, 1)) * value]
    u = [DM.ones((4, 1)) * value]
    if penalty_origin == ObjectiveFcn.Mayer or penalty_origin == ConstraintFcn:
        with pytest.raises(AttributeError, match="MINIMIZE_QDDOT"):
            _ = penalty_origin.MINIMIZE_QDDOT
        return
    else:
        penalty_type = penalty_origin.MINIMIZE_QDDOT
    penalty = Objective(penalty_type)
    penalty_type.value[0](penalty, PenaltyNodeList(ocp, ocp.nlp[0], t, x, u, []))

    np.testing.assert_almost_equal(
        ocp.nlp[0].J[0][0]["val"].T,
        [[value, -9.81 + value, value, value]],
    )


@pytest.mark.parametrize("penalty_origin", [ObjectiveFcn.Lagrange, ObjectiveFcn.Mayer, ConstraintFcn])
@pytest.mark.parametrize("value", [0.1, -10])
def test_penalty_track_state(penalty_origin, value):
    ocp = prepare_test_ocp()
    x = [DM.ones((12, 1)) * value]
    penalty_type = penalty_origin.TRACK_STATE
    if isinstance(penalty_type, (ObjectiveFcn.Lagrange, ObjectiveFcn.Mayer)):
        penalty = Objective(penalty_type, target=np.ones((8, 1)) * value)
    else:
        penalty = Constraint(penalty_type, target=np.ones((8, 1)) * value)
    penalty_type.value[0](penalty, PenaltyNodeList(ocp, ocp.nlp[0], [1], x, [], []))

    if isinstance(penalty_type, (ObjectiveFcn.Lagrange, ObjectiveFcn.Mayer)):
        res = ocp.nlp[0].J[0][0]["val"]
    else:
        res = ocp.nlp[0].g[0][0]["val"]

    expected = np.array([[value]] * 8)

    np.testing.assert_almost_equal(
        res,
        expected,
    )

    if isinstance(penalty_type, ConstraintFcn):
        np.testing.assert_almost_equal(ocp.nlp[0].g[0][0]["bounds"].min, np.array([[0]] * 8))
        np.testing.assert_almost_equal(
            ocp.nlp[0].g[0][0]["bounds"].max,
            np.array([[0]] * 8),
        )


@pytest.mark.parametrize("penalty_origin", [ObjectiveFcn.Lagrange, ObjectiveFcn.Mayer])
@pytest.mark.parametrize("value", [0.1, -10])
def test_penalty_minimize_markers(penalty_origin, value):
    ocp = prepare_test_ocp()
    t = [0]
    x = [DM.ones((12, 1)) * value]
    u = [0]
    penalty_type = penalty_origin.MINIMIZE_MARKERS
    penalty = Objective(penalty_type)
    penalty_type.value[0](penalty, PenaltyNodeList(ocp, ocp.nlp[0], t, x, u, []))

    res = np.array(
        [
            [0.1, 0.99517075, 1.9901749, 1.0950042, 1, 2, 0.49750208],
            [0, 0, 0, 0, 0, 0, 0],
            [0.1, -0.9948376, -1.094671, 0.000166583, 0, 0, -0.0499167],
        ]
    )
    if value == -10:
        res = np.array(
            [
                [-10, -11.3830926, -12.2221642, -10.8390715, 1.0, 2.0, -0.4195358],
                [0, 0, 0, 0, 0, 0, 0],
                [-10, -9.7049496, -10.2489707, -10.5440211, 0, 0, -0.2720106],
            ]
        )

    np.testing.assert_almost_equal(
        ocp.nlp[0].J[0][0]["val"],
        res,
    )


@pytest.mark.parametrize("penalty_origin", [ObjectiveFcn.Lagrange, ObjectiveFcn.Mayer, ConstraintFcn])
@pytest.mark.parametrize("value", [0.1, -10])
def test_penalty_track_markers(penalty_origin, value):
    ocp = prepare_test_ocp()
    x = [DM.ones((12, 1)) * value]
    penalty_type = penalty_origin.TRACK_MARKERS

    if isinstance(penalty_type, (ObjectiveFcn.Lagrange, ObjectiveFcn.Mayer)):
        penalty = Objective(penalty_type, target=np.ones((3, 7, 1)) * value)
    else:
        penalty = Constraint(penalty_type, target=np.ones((3, 7, 1)) * value)

    penalty_type.value[0](penalty, ocp, ocp.nlp[0], [2], x, [], [])

    if isinstance(penalty_type, (ObjectiveFcn.Lagrange, ObjectiveFcn.Mayer)):
        res = ocp.nlp[0].J[0][0]["val"]
    else:
        res = ocp.nlp[0].g[0][0]["val"]

    expected = np.array(
        [
            [0.1, 0.99517075, 1.9901749, 1.0950042, 1, 2, 0.49750208],
            [0, 0, 0, 0, 0, 0, 0],
            [0.1, -0.9948376, -1.094671, 0.000166583, 0, 0, -0.0499167],
        ]
    )
    if value == -10:
        expected = np.array(
            [
                [-10, -11.3830926, -12.2221642, -10.8390715, 1.0, 2.0, -0.4195358],
                [0, 0, 0, 0, 0, 0, 0],
                [-10, -9.7049496, -10.2489707, -10.5440211, 0, 0, -0.2720106],
            ]
        )

    np.testing.assert_almost_equal(
        res,
        expected,
    )

    if isinstance(penalty_type, ConstraintFcn):
        np.testing.assert_almost_equal(
            ocp.nlp[0].g[0][0]["bounds"].min,
            np.array([[0]] * 3),
        )
        np.testing.assert_almost_equal(
            ocp.nlp[0].g[0][0]["bounds"].max,
            np.array([[0]] * 3),
        )


@pytest.mark.parametrize("penalty_origin", [ObjectiveFcn.Lagrange])
@pytest.mark.parametrize("value", [0.1, -10])
def test_penalty_minimize_markers_displacement(penalty_origin, value):
    ocp = prepare_test_ocp()
    x = [DM.ones((12, 1)) * value]
    penalty_type = penalty_origin.MINIMIZE_MARKERS_DISPLACEMENT
    penalty = Objective(penalty_type)
    penalty_type.value[0](penalty, PenaltyNodeList(ocp, ocp.nlp[0], [], x, [], []))

    np.testing.assert_almost_equal(
        ocp.nlp[0].J[0],
        np.array([]),
    )


@pytest.mark.parametrize("penalty_origin", [ObjectiveFcn.Lagrange, ObjectiveFcn.Mayer])
@pytest.mark.parametrize("value", [0.1, -10])
def test_penalty_minimize_markers_velocity(penalty_origin, value):
    ocp = prepare_test_ocp()
    t = [0]
    x = [DM.ones((12, 1)) * value]
    u = [0]
    penalty_type = penalty_origin.MINIMIZE_MARKERS_VELOCITY
    penalty = Objective(penalty_type)
    penalty_type.value[0](penalty, PenaltyNodeList(ocp, ocp.nlp[0], t, x, u, []))

    if value == 0.1:
        np.testing.assert_almost_equal(
            ocp.nlp[0].J[0][6]["val"],
            np.array(
                [
                    [-0.00499167],
                    [0],
                    [-0.0497502],
                ]
            ),
        )
    else:
        np.testing.assert_almost_equal(
            ocp.nlp[0].J[0][6]["val"],
            np.array(
                [
                    [2.7201056],
                    [0],
                    [-4.1953576],
                ]
            ),
        )


@pytest.mark.parametrize("penalty_origin", [ObjectiveFcn.Lagrange, ObjectiveFcn.Mayer, ConstraintFcn])
@pytest.mark.parametrize("value", [0.1, -10])
def test_penalty_track_markers_velocity(penalty_origin, value):
    ocp = prepare_test_ocp()
    x = [DM.ones((12, 1)) * value]
    penalty_type = penalty_origin.TRACK_MARKERS_VELOCITY

    if isinstance(penalty_type, (ObjectiveFcn.Lagrange, ObjectiveFcn.Mayer)):
        penalty = Objective(penalty_type, target=np.ones((3, 7, 1)) * value)
    else:
        penalty = Constraint(penalty_type, target=np.ones((3, 7, 1)) * value)

    penalty_type.value[0](penalty, PenaltyNodeList(ocp, ocp.nlp[0], [3], x, [], []))

    if isinstance(penalty_type, (ObjectiveFcn.Lagrange, ObjectiveFcn.Mayer)):
        res = ocp.nlp[0].J[0][6]["val"]
    else:
        res = ocp.nlp[0].g[0][6]["val"]

    if value == 0.1:
        np.testing.assert_almost_equal(
            res,
            np.array(
                [
                    [-0.00499167],
                    [0],
                    [-0.0497502],
                ]
            ),
        )
    else:
        np.testing.assert_almost_equal(
            res,
            np.array(
                [
                    [2.7201056],
                    [0],
                    [-4.1953576],
                ]
            ),
        )

    if isinstance(penalty_type, ConstraintFcn):
        np.testing.assert_almost_equal(
            ocp.nlp[0].g[0][0]["bounds"].min,
            np.array([[0]] * 3),
        )
        np.testing.assert_almost_equal(
            ocp.nlp[0].g[0][0]["bounds"].max,
            np.array([[0]] * 3),
        )


@pytest.mark.parametrize("penalty_origin", [ObjectiveFcn.Lagrange, ObjectiveFcn.Mayer, ConstraintFcn])
@pytest.mark.parametrize("value", [0.1, -10])
def test_penalty_track_markers(penalty_origin, value):
    ocp = prepare_test_ocp()
    t = [0]
    x = [DM.ones((12, 1)) * value]
    u = [0]
    penalty_type = penalty_origin.SUPERIMPOSE_MARKERS

    if isinstance(penalty_type, (ObjectiveFcn.Lagrange, ObjectiveFcn.Mayer)):
        penalty = Objective(penalty_type)
    else:
        penalty = Constraint(penalty_type)

    penalty_type.value[0](penalty, PenaltyNodeList(ocp, ocp.nlp[0], t, x, u, []), first_marker="m0", second_marker="m1")

    expected = np.array(
        [
            [-0.8951707],
            [0],
            [1.0948376],
        ]
    )
    if value == -10:
        expected = np.array(
            [
                [1.3830926],
                [0],
                [-0.2950504],
            ]
        )

    if isinstance(penalty_type, (ObjectiveFcn.Lagrange, ObjectiveFcn.Mayer)):
        res = ocp.nlp[0].J[0][0]["val"]
    else:
        res = ocp.nlp[0].g[0][0]["val"]

    np.testing.assert_almost_equal(
        res,
        expected,
    )

    if isinstance(penalty_type, ConstraintFcn):
        np.testing.assert_almost_equal(
            ocp.nlp[0].g[0][0]["bounds"].min,
            np.array([[0]] * 3),
        )
        np.testing.assert_almost_equal(
            ocp.nlp[0].g[0][0]["bounds"].max,
            np.array([[0]] * 3),
        )


@pytest.mark.parametrize("penalty_origin", [ObjectiveFcn.Lagrange, ObjectiveFcn.Mayer, ConstraintFcn])
@pytest.mark.parametrize("value", [0.1, -10])
def test_penalty_proportional_state(penalty_origin, value):
    ocp = prepare_test_ocp()
    x = [DM.ones((12, 1)) * value]
    penalty_type = penalty_origin.PROPORTIONAL_STATE

    if isinstance(penalty_type, (ObjectiveFcn.Lagrange, ObjectiveFcn.Mayer)):
        penalty = Objective(penalty_type)
    else:
        penalty = Constraint(penalty_type)

    penalty_type.value[0](
        penalty, PenaltyNodeList(ocp, ocp.nlp[0], [], x, [], []), which_var="states", first_dof=0, second_dof=1, coef=2
    )

    if isinstance(penalty_type, (ObjectiveFcn.Lagrange, ObjectiveFcn.Mayer)):
        res = ocp.nlp[0].J[0][0]["val"]
    else:
        res = ocp.nlp[0].g[0][0]["val"]

    np.testing.assert_almost_equal(
        res,
        np.array([[-value]]),
    )

    if isinstance(penalty_type, ConstraintFcn):
        np.testing.assert_almost_equal(ocp.nlp[0].g[0][0]["bounds"].min, np.array([[0]]))
        np.testing.assert_almost_equal(ocp.nlp[0].g[0][0]["bounds"].max, np.array([[0]]))


@pytest.mark.parametrize("penalty_origin", [ObjectiveFcn.Lagrange, ConstraintFcn])
@pytest.mark.parametrize("value", [0.1, -10])
def test_penalty_proportional_control(penalty_origin, value):
    ocp = prepare_test_ocp()
    u = [DM.ones((12, 1)) * value]
    penalty_type = penalty_origin.PROPORTIONAL_CONTROL

    if isinstance(penalty_type, (ObjectiveFcn.Lagrange, ObjectiveFcn.Mayer)):
        penalty = Objective(penalty_type)
    else:
        penalty = Constraint(penalty_type)

    first = 0
    second = 1
    coef = 2
    penalty_type.value[0](
        penalty,
        PenaltyNodeList(ocp, ocp.nlp[0], [], [], u, []),
        which_var="controls",
        first_dof=first,
        second_dof=second,
        coef=coef,
    )

    if isinstance(penalty_type, (ObjectiveFcn.Lagrange, ObjectiveFcn.Mayer)):
        res = ocp.nlp[0].J[0][0]["val"]
    else:
        res = ocp.nlp[0].g[0][0]["val"]

    np.testing.assert_almost_equal(
        res,
        np.array(u[0][first] - coef * u[0][second]),
    )

    if isinstance(penalty_type, ConstraintFcn):
        np.testing.assert_almost_equal(ocp.nlp[0].g[0][0]["bounds"].min, np.array([[0.0]]))
        np.testing.assert_almost_equal(ocp.nlp[0].g[0][0]["bounds"].max, np.array([[0.0]]))


@pytest.mark.parametrize("penalty_origin", [ObjectiveFcn.Lagrange])
@pytest.mark.parametrize("value", [0.1, -10])
def test_penalty_minimize_torque(penalty_origin, value):
    ocp = prepare_test_ocp()
    t = [0, 1]
    x = [0]
    u = [DM.ones((12, 1)) * value]
    penalty_type = penalty_origin.MINIMIZE_TORQUE
    penalty = Objective(penalty_type)
    penalty_type.value[0](penalty, PenaltyNodeList(ocp, ocp.nlp[0], t, x, u, []))

    if isinstance(penalty_type, (ObjectiveFcn.Lagrange, ObjectiveFcn.Mayer)):
        res = ocp.nlp[0].J[0][0]["val"]
    else:
        res = ocp.nlp[0].g[0][0]["val"]

    np.testing.assert_almost_equal(
        res,
        np.array([[value, value, value, value]]).T,
    )

    if isinstance(penalty_type, ConstraintFcn):
        np.testing.assert_almost_equal(ocp.nlp[0].g[0][0]["bounds"].min, np.array([[0.0, 0, 0, 0]]))
        np.testing.assert_almost_equal(ocp.nlp[0].g[0][0]["bounds"].max, np.array([[0.0, 0, 0, 0]]))


@pytest.mark.parametrize("penalty_origin", [ObjectiveFcn.Lagrange, ConstraintFcn])
@pytest.mark.parametrize("value", [0.1, -10])
def test_penalty_track_torque(penalty_origin, value):
    ocp = prepare_test_ocp()
    t = [0, 1]
    x = [0]
    u = [DM.ones((12, 1)) * value]
    penalty_type = penalty_origin.TRACK_TORQUE

    if isinstance(penalty_type, (ObjectiveFcn.Lagrange, ObjectiveFcn.Mayer)):
        penalty = Objective(penalty_type, target=np.ones((4, 1)) * value)
    else:
        penalty = Constraint(penalty_type, target=np.ones((4, 1)) * value)

    penalty_type.value[0](penalty, PenaltyNodeList(ocp, ocp.nlp[0], t, x, u, []))

    if isinstance(penalty_type, (ObjectiveFcn.Lagrange, ObjectiveFcn.Mayer)):
        res = ocp.nlp[0].J[0][0]["val"]
    else:
        res = ocp.nlp[0].g[0][0]["val"]

    np.testing.assert_almost_equal(
        res,
        np.array([[value, value, value, value]]).T,
    )

    if isinstance(penalty_type, ConstraintFcn):
        np.testing.assert_almost_equal(ocp.nlp[0].g[0][0]["bounds"].min, np.zeros((4, 1)))
        np.testing.assert_almost_equal(ocp.nlp[0].g[0][0]["bounds"].max, np.zeros((4, 1)))


@pytest.mark.parametrize("value", [0.1, -10])
def test_penalty_minimize_state_derivative(value):
    ocp = prepare_test_ocp()
    x = [DM.ones((12, 1)) * value, DM.ones((12, 1)) * value * 3]
    penalty_type = ObjectiveFcn.Lagrange.MINIMIZE_STATE_DERIVATIVE
    penalty = Objective(penalty_type)
    penalty_type.value[0](penalty, PenaltyNodeList(ocp, ocp.nlp[0], [], x, [], []))

    if isinstance(penalty_type, (ObjectiveFcn.Lagrange, ObjectiveFcn.Mayer)):
        res = ocp.nlp[0].J[0][0]["val"]
    else:
        res = ocp.nlp[0].g[0][0]["val"]

    np.testing.assert_almost_equal(
        res,
        np.array([[value * 2] * 8]).T,
    )

    if isinstance(penalty_type, ConstraintFcn):
        np.testing.assert_almost_equal(ocp.nlp[0].g[0][0]["bounds"].min, np.array([[0.0, 0, 0, 0]]))
        np.testing.assert_almost_equal(ocp.nlp[0].g[0][0]["bounds"].max, np.array([[0.0, 0, 0, 0]]))


@pytest.mark.parametrize("value", [0.1, -10])
def test_penalty_minimize_torque_derivative(value):
    ocp = prepare_test_ocp()
    u = [DM.ones((12, 1)) * value, DM.ones((12, 1)) * value * 3]
    penalty_type = ObjectiveFcn.Lagrange.MINIMIZE_TORQUE_DERIVATIVE
    penalty = Objective(penalty_type)
    penalty_type.value[0](penalty, PenaltyNodeList(ocp, ocp.nlp[0], [], [], u, []))

    if isinstance(penalty_type, (ObjectiveFcn.Lagrange, ObjectiveFcn.Mayer)):
        res = ocp.nlp[0].J[0][0]["val"]
    else:
        res = ocp.nlp[0].g[0][0]["val"]

    np.testing.assert_almost_equal(
        res,
        np.array([[value * 2, value * 2, value * 2, value * 2]]).T,
    )

    if isinstance(penalty_type, ConstraintFcn):
        np.testing.assert_almost_equal(ocp.nlp[0].g[0][0]["bounds"].min, np.array([[0.0, 0, 0, 0]]))
        np.testing.assert_almost_equal(ocp.nlp[0].g[0][0]["bounds"].max, np.array([[0.0, 0, 0, 0]]))


@pytest.mark.parametrize("penalty_origin", [ObjectiveFcn.Lagrange])
@pytest.mark.parametrize("value", [0.1, -10])
def test_penalty_minimize_muscles_control(penalty_origin, value):
    ocp = prepare_test_ocp(with_muscles=True)
    t = [0, 1]
    x = [0]
    u = [DM.ones((12, 1)) * value]
    penalty_type = penalty_origin.MINIMIZE_MUSCLES_CONTROL
    penalty = Objective(penalty_type)
    penalty_type.value[0](penalty, PenaltyNodeList(ocp, ocp.nlp[0], t, x, u, []))

    if isinstance(penalty_type, (ObjectiveFcn.Lagrange, ObjectiveFcn.Mayer)):
        res = ocp.nlp[0].J[0][0]["val"]
    else:
        res = ocp.nlp[0].g[0][0]["val"]

    np.testing.assert_almost_equal(
        res,
        np.array([[value, value, value, value, value, value]]).T,
    )

    if isinstance(penalty_type, ConstraintFcn):
        np.testing.assert_almost_equal(ocp.nlp[0].g[0][0]["bounds"].min, np.array([[0.0, 0, 0, 0, 0, 0]]))
        np.testing.assert_almost_equal(ocp.nlp[0].g[0][0]["bounds"].max, np.array([[0.0, 0, 0, 0, 0, 0]]))


@pytest.mark.parametrize("penalty_origin", [ObjectiveFcn.Lagrange, ConstraintFcn])
@pytest.mark.parametrize("value", [0.1, -10])
def test_penalty_track_muscles_control(penalty_origin, value):
    ocp = prepare_test_ocp(with_muscles=True)
    t = [0, 1]
    x = [0]
    u = [DM.ones((12, 1)) * value]
    penalty_type = penalty_origin.TRACK_MUSCLES_CONTROL

    if isinstance(penalty_type, (ObjectiveFcn.Lagrange, ObjectiveFcn.Mayer)):
        penalty = Objective(penalty_type, target=np.ones((1, 1)) * value, index=0)
    else:
        penalty = Constraint(penalty_type, target=np.ones((1, 1)) * value, index=0)

    penalty_type.value[0](penalty, PenaltyNodeList(ocp, ocp.nlp[0], t, x, u, []))

    if isinstance(penalty_type, (ObjectiveFcn.Lagrange, ObjectiveFcn.Mayer)):
        res = ocp.nlp[0].J[0][0]["val"]
    else:
        res = ocp.nlp[0].g[0][0]["val"]

    np.testing.assert_almost_equal(
        res,
        np.array([[value]]),
    )

    if isinstance(penalty_type, ConstraintFcn):
        np.testing.assert_almost_equal(ocp.nlp[0].g[0][0]["bounds"].min, np.array([[0.0]]))
        np.testing.assert_almost_equal(ocp.nlp[0].g[0][0]["bounds"].max, np.array([[0.0]]))


@pytest.mark.parametrize("penalty_origin", [ObjectiveFcn.Lagrange])
@pytest.mark.parametrize("value", [0.1, -10])
def test_penalty_minimize_all_controls(penalty_origin, value):
    ocp = prepare_test_ocp(with_muscles=True)
    t = [0, 1]
    u = [DM.ones((12, 1)) * value]
    x = [0, 1]
    penalty_type = penalty_origin.MINIMIZE_ALL_CONTROLS
    penalty = Objective(penalty_type)
    penalty_type.value[0](penalty, PenaltyNodeList(ocp, ocp.nlp[0], t, x, u, []))

    if isinstance(penalty_type, (ObjectiveFcn.Lagrange, ObjectiveFcn.Mayer)):
        res = ocp.nlp[0].J[0][0]["val"]
    else:
        res = ocp.nlp[0].g[0][0]["val"]

    np.testing.assert_almost_equal(
        res,
        np.array([[value, value, value, value, value, value, value, value]]).T,
    )

    if isinstance(penalty_type, ConstraintFcn):
        np.testing.assert_almost_equal(ocp.nlp[0].g[0][0]["bounds"].min, np.array([[0.0, 0, 0, 0, 0, 0, 0, 0]]))
        np.testing.assert_almost_equal(ocp.nlp[0].g[0][0]["bounds"].max, np.array([[0.0, 0, 0, 0, 0, 0, 0, 0]]))


@pytest.mark.parametrize("penalty_origin", [ObjectiveFcn.Lagrange, ConstraintFcn])
@pytest.mark.parametrize("value", [0.1, -10])
def test_penalty_track_all_controls(penalty_origin, value):
    ocp = prepare_test_ocp(with_muscles=True)
    t = [0, 1]
    u = [DM.ones((12, 1)) * value]
    x = [0, 1]
    penalty_type = penalty_origin.TRACK_ALL_CONTROLS

    if isinstance(penalty_type, (ObjectiveFcn.Lagrange, ObjectiveFcn.Mayer)):
        penalty = Objective(penalty_type, target=np.ones((8, 1)) * value)
    else:
        penalty = Constraint(penalty_type, target=np.ones((8, 1)) * value)

    penalty_type.value[0](penalty, PenaltyNodeList(ocp, ocp.nlp[0], t, x, u, []))

    if isinstance(penalty_type, (ObjectiveFcn.Lagrange, ObjectiveFcn.Mayer)):
        res = ocp.nlp[0].J[0][0]["val"]
    else:
        res = ocp.nlp[0].g[0][0]["val"]

    np.testing.assert_almost_equal(
        res,
        np.array([[value, value, value, value, value, value, value, value]]).T,
    )

    if isinstance(penalty_type, ConstraintFcn):
        np.testing.assert_almost_equal(ocp.nlp[0].g[0][0]["bounds"].min, np.array([[0.0, 0, 0, 0, 0, 0, 0, 0]]).T)
        np.testing.assert_almost_equal(ocp.nlp[0].g[0][0]["bounds"].max, np.array([[0.0, 0, 0, 0, 0, 0, 0, 0]]).T)


@pytest.mark.parametrize("penalty_origin", [ObjectiveFcn.Lagrange])
@pytest.mark.parametrize("value", [0.1, -10])
def test_penalty_minimize_contact_forces(penalty_origin, value):
    ocp = prepare_test_ocp(with_contact=True)
    x = [DM.ones((8, 1)) * value]
    u = [DM.ones((4, 1)) * value]
    penalty_type = penalty_origin.MINIMIZE_CONTACT_FORCES
    penalty = Objective(penalty_type)
    penalty_type.value[0](penalty, PenaltyNodeList(ocp, ocp.nlp[0], [], x, u, []))

    if isinstance(penalty_type, (ObjectiveFcn.Lagrange, ObjectiveFcn.Mayer)):
        res = ocp.nlp[0].J[0][0]["val"]
    else:
        res = ocp.nlp[0].g[0][0]["val"]

    if value == 0.1:
        np.testing.assert_almost_equal(
            res,
            np.array([[-9.6680105, 127.2360329, 5.0905995]]).T,
        )
    else:
        np.testing.assert_almost_equal(
            res,
            np.array([[25.6627161, 462.7973306, -94.0182191]]).T,
        )

    if isinstance(penalty_type, ConstraintFcn):
        np.testing.assert_almost_equal(ocp.nlp[0].g[0][0]["bounds"].min, np.array([[0.0]]).T)
        np.testing.assert_almost_equal(ocp.nlp[0].g[0][0]["bounds"].max, np.array([[0.0]]).T)


@pytest.mark.parametrize("penalty_origin", [ObjectiveFcn.Lagrange, ConstraintFcn])
@pytest.mark.parametrize("value", [0.1, -10])
def test_penalty_track_contact_forces(penalty_origin, value):
    ocp = prepare_test_ocp(with_contact=True)
    x = [DM.ones((8, 1)) * value]
    u = [DM.ones((4, 1)) * value]
    penalty_type = penalty_origin.TRACK_CONTACT_FORCES

    if isinstance(penalty_type, (ObjectiveFcn.Lagrange, ObjectiveFcn.Mayer)):
        penalty = Objective(penalty_type, target=np.ones((1, 1)) * value, index=0)
    else:
        penalty = Constraint(penalty_type, target=np.ones((1, 1)) * value, index=0)

    penalty_type.value[0](penalty, PenaltyNodeList(ocp, ocp.nlp[0], [7], x, u, []))

    if isinstance(penalty_type, (ObjectiveFcn.Lagrange, ObjectiveFcn.Mayer)):
        res = ocp.nlp[0].J[0][0]["val"]
    else:
        res = ocp.nlp[0].g[0][0]["val"]

    if value == 0.1:
        np.testing.assert_almost_equal(
            res,
            np.array([[-9.6680105]]),
        )
    else:
        np.testing.assert_almost_equal(
            res,
            np.array([[25.6627161]]),
        )

    if isinstance(penalty_type, ConstraintFcn):
        np.testing.assert_almost_equal(ocp.nlp[0].g[0][0]["bounds"].min, np.array([[0.0]]).T)
        np.testing.assert_almost_equal(ocp.nlp[0].g[0][0]["bounds"].max, np.array([[0.0]]).T)


@pytest.mark.parametrize("value", [0.1, -10])
def test_penalty_minimize_predicted_com_height(value):
    ocp = prepare_test_ocp()
    t = [0]
    x = [DM.ones((12, 1)) * value]
    u = [0]
    penalty_type = ObjectiveFcn.Mayer.MINIMIZE_PREDICTED_COM_HEIGHT
    penalty = Objective(penalty_type)
    penalty_type.value[0](penalty, PenaltyNodeList(ocp, ocp.nlp[0], t, x, u, []))

    res = np.array(0.0501274 if value == 0.1 else -3.72579)
    np.testing.assert_almost_equal(ocp.nlp[0].J[0][0]["val"], res)


@pytest.mark.parametrize("penalty_origin", [ObjectiveFcn.Lagrange, ObjectiveFcn.Mayer, ConstraintFcn])
@pytest.mark.parametrize("value", [0.1, -10])
def test_penalty_minimize_com_position(value, penalty_origin):
    ocp = prepare_test_ocp()
    t = [0]
    x = [DM.ones((12, 1)) * value]
    u = [0]
    if "TRACK_COM_POSITION" in penalty_origin._member_names_:
        penalty_type = penalty_origin.TRACK_COM_POSITION
    else:
        penalty_type = penalty_origin.MINIMIZE_COM_POSITION

    if isinstance(penalty_type, (ObjectiveFcn.Lagrange, ObjectiveFcn.Mayer)):
        penalty = Objective(penalty_type)
    else:
        penalty = Constraint(penalty_type)

    penalty_type.value[0](penalty, PenaltyNodeList(ocp, ocp.nlp[0], t, x, u, []))

    if isinstance(penalty_type, (ObjectiveFcn.Lagrange, ObjectiveFcn.Mayer)):
        res = ocp.nlp[0].J[0][0]["val"]
    else:
        res = ocp.nlp[0].g[0][0]["val"]

    expected = np.array([[0.05], [0.05], [0.05]])
    if value == -10:
        expected = np.array([[-5], [0.05], [-5]])

    np.testing.assert_almost_equal(res, expected)

    if isinstance(penalty_type, ConstraintFcn):
        np.testing.assert_almost_equal(ocp.nlp[0].g[0][0]["bounds"].min, np.array(0))
        np.testing.assert_almost_equal(ocp.nlp[0].g[0][0]["bounds"].max, np.array(0))


@pytest.mark.parametrize("penalty_origin", [ObjectiveFcn.Lagrange, ObjectiveFcn.Mayer, ConstraintFcn])
@pytest.mark.parametrize("value", [0.1, -10])
def test_penalty_track_segment_with_custom_rt(penalty_origin, value):
    ocp = prepare_test_ocp()
    t = [0]
    x = [DM.ones((12, 1)) * value]
    u = [0]
    penalty_type = penalty_origin.TRACK_SEGMENT_WITH_CUSTOM_RT

    if isinstance(penalty_type, (ObjectiveFcn.Lagrange, ObjectiveFcn.Mayer)):
        penalty = Objective(penalty_type)
    else:
        penalty = Constraint(penalty_type)

    penalty_type.value[0](penalty, PenaltyNodeList(ocp, ocp.nlp[0], t, x, u, []), segment="ground", rt_idx=0)

    if isinstance(penalty_type, (ObjectiveFcn.Lagrange, ObjectiveFcn.Mayer)):
        res = ocp.nlp[0].J[0][0]["val"]
    else:
        res = ocp.nlp[0].g[0][0]["val"]

    expected = np.array([[0], [0.1], [0]])
    if value == -10:
        expected = np.array([[3.1415927], [0.575222], [3.1415927]])

    np.testing.assert_almost_equal(
        res,
        expected,
    )

    if isinstance(penalty_type, ConstraintFcn):
        np.testing.assert_almost_equal(ocp.nlp[0].g[0][0]["bounds"].min, np.array([[0], [0], [0]]))
        np.testing.assert_almost_equal(ocp.nlp[0].g[0][0]["bounds"].max, np.array([[0], [0], [0]]))


@pytest.mark.parametrize("penalty_origin", [ObjectiveFcn.Lagrange, ObjectiveFcn.Mayer, ConstraintFcn])
@pytest.mark.parametrize("value", [0.1, -10])
def test_penalty_track_marker_with_segment_axis(penalty_origin, value):
    ocp = prepare_test_ocp()
    t = [0]
    x = [DM.ones((12, 1)) * value]
    u = [0]
    penalty_type = penalty_origin.TRACK_MARKER_WITH_SEGMENT_AXIS

    if isinstance(penalty_type, (ObjectiveFcn.Lagrange, ObjectiveFcn.Mayer)):
        penalty = Objective(penalty_type)
    else:
        penalty = Constraint(penalty_type)

    penalty_type.value[0](
        penalty, PenaltyNodeList(ocp, ocp.nlp[0], t, x, u, []), marker="m0", segment="ground", axis=Axis.X
    )

    if isinstance(penalty_type, (ObjectiveFcn.Lagrange, ObjectiveFcn.Mayer)):
        res = ocp.nlp[0].J[0][0]["val"]
    else:
        res = ocp.nlp[0].g[0][0]["val"]

    np.testing.assert_almost_equal(
        res,
        np.array([[0]]),
    )

    if isinstance(penalty_type, ConstraintFcn):
        np.testing.assert_almost_equal(ocp.nlp[0].g[0][0]["bounds"].min, np.array([[0]]))
        np.testing.assert_almost_equal(ocp.nlp[0].g[0][0]["bounds"].max, np.array([[0]]))


@pytest.mark.parametrize("penalty_origin", [ConstraintFcn])
@pytest.mark.parametrize("value", [0.1, -10])
@pytest.mark.parametrize("direction", ["GREATER_THAN", "LESSER_THAN"])
def test_penalty_contact_force_inequality(penalty_origin, value, direction):
    ocp = prepare_test_ocp(with_contact=True)
    x = [DM.ones((8, 1)) * value]
    u = [DM.ones((4, 1)) * value]

    if direction == "GREATER_THAN":
        min_bound = 1
        max_bound = np.inf
        if value == 0.1:
            expected = [-9.6680105, 1.0, np.inf]
        elif value == -10:
            expected = [25.6627161, 1.0, np.inf]
        else:
            raise RuntimeError("Wrong test")
    elif direction == "LESSER_THAN":
        min_bound = -np.inf
        max_bound = 1
        if value == 0.1:
            expected = [-9.6680105, -np.inf, 1.0]
        elif value == -10:
            expected = [25.6627161, -np.inf, 1.0]
        else:
            raise RuntimeError("Wrong test")
    else:
        raise RuntimeError("Wrong test")

    penalty_type = penalty_origin.CONTACT_FORCE
    penalty = Constraint(penalty_type, min_bound=min_bound, max_bound=max_bound)
    penalty_type.value[0](
        penalty,
        PenaltyNodeList(ocp, ocp.nlp[0], [], x, u, []),
        contact_force_idx=0,
    )
    res = ocp.nlp[0].g[0][0]["val"]

    np.testing.assert_almost_equal(res, np.array([[expected[0]]]))

    if isinstance(penalty_type, ConstraintFcn):
        np.testing.assert_almost_equal(ocp.nlp[0].g[0][0]["bounds"].min, np.array([[expected[1]]]))
        np.testing.assert_almost_equal(ocp.nlp[0].g[0][0]["bounds"].max, np.array([[expected[2]]]))


@pytest.mark.parametrize("value", [0.1, -10])
def test_penalty_non_slipping(value):
    ocp = prepare_test_ocp(with_contact=True)
    t = [0]
    x = [DM.ones((8, 1)) * value]
    u = [DM.ones((4, 1)) * value]
    penalty_type = ConstraintFcn.NON_SLIPPING
    penalty = Constraint(penalty_type)
    penalty_type.value[0](
        penalty,
        PenaltyNodeList(ocp, ocp.nlp[0], t, x, u, []),
        tangential_component_idx=0,
        normal_component_idx=1,
        static_friction_coefficient=2,
    )

    res = []
    for i in range(len(ocp.nlp[0].g[0])):
        res.append(ocp.nlp[0].g[0][i]["val"])

    if value == 0.1:
        expected = [[64662.56185612, 64849.5027121], [0, 0], [np.inf, np.inf]]
    elif value == -10:
        expected = [[856066.90177734, 857384.05177395], [0, 0], [np.inf, np.inf]]
    else:
        raise RuntimeError("Test not ready")

    np.testing.assert_almost_equal(np.concatenate(res)[:, 0], np.array(expected[0]))

    if isinstance(penalty_type, ConstraintFcn):
        np.testing.assert_almost_equal(ocp.nlp[0].g[0][0]["bounds"].min, np.array([expected[1]]).T)
        np.testing.assert_almost_equal(ocp.nlp[0].g[0][0]["bounds"].max, np.array([expected[2]]).T)


@pytest.mark.parametrize("value", [2])
@pytest.mark.parametrize("threshold", [None, 15, -15])
def test_tau_max_from_actuators(value, threshold):
    ocp = prepare_test_ocp(with_actuator=True)
    x = [DM.zeros((6, 1)), DM.zeros((6, 1))]
    u = [DM.ones((3, 1)) * value, DM.ones((3, 1)) * value]
    penalty_type = ConstraintFcn.TORQUE_MAX_FROM_ACTUATORS
    penalty = Constraint(penalty_type)
    if threshold and threshold < 0:
        with pytest.raises(ValueError, match="min_torque cannot be negative in tau_max_from_actuators"):
            penalty_type.value[0](penalty, PenaltyNodeList(ocp, ocp.nlp[0], [], x, u, []), min_torque=threshold),
    else:
        penalty_type.value[0](penalty, PenaltyNodeList(ocp, ocp.nlp[0], [], x, u, []), min_torque=threshold)

    val = []
    for i in range(len(ocp.nlp[0].g[0])):
        val.append(ocp.nlp[0].g[0][i]["val"])
    for res in val:
        if threshold:
            np.testing.assert_almost_equal(res, np.repeat([value + threshold, value - threshold], 3)[:, np.newaxis])
        else:
            np.testing.assert_almost_equal(res, np.repeat([value + 5, value - 10], 3)[:, np.newaxis])


@pytest.mark.parametrize("value", [0.1, -10])
def test_penalty_time_constraint(value):
    ocp = prepare_test_ocp()
    penalty_type = ConstraintFcn.TIME_CONSTRAINT
    penalty = Constraint(penalty_type)
    penalty_type.value[0](penalty, PenaltyNodeList(ocp, ocp.nlp[0], [], [], [], []))
    res = ocp.nlp[0].g[0]

    np.testing.assert_almost_equal(
        res,
        np.array([]),
    )


@pytest.mark.parametrize("penalty_origin", [ObjectiveFcn.Lagrange, ObjectiveFcn.Mayer, ConstraintFcn])
@pytest.mark.parametrize("value", [0.1, -10])
def test_penalty_custom(penalty_origin, value):
    def custom(pn, mult):
        my_values = DM.zeros((12, 1)) + pn.x[0] * mult
        return my_values

    ocp = prepare_test_ocp()
    t = [0]
    x = [DM.ones((12, 1)) * value]
    penalty_type = penalty_origin.CUSTOM

    if isinstance(penalty_type, (ObjectiveFcn.Lagrange, ObjectiveFcn.Mayer)):
        penalty = Objective(penalty_type, index=0)
    else:
        penalty = Constraint(penalty_type, index=0)

    penalty.custom_function = custom
    mult = 2
    penalty_type.value[0](penalty, PenaltyNodeList(ocp, ocp.nlp[0], t, x, [], []), mult=mult)

    if isinstance(penalty_type, (ObjectiveFcn.Lagrange, ObjectiveFcn.Mayer)):
        res = ocp.nlp[0].J[0][0]["val"]
    else:
        res = ocp.nlp[0].g[0][0]["val"]

    np.testing.assert_almost_equal(res, np.array([[value * mult]] * 12))

    if isinstance(penalty_type, ConstraintFcn):
        np.testing.assert_almost_equal(ocp.nlp[0].g[0][0]["bounds"].min, np.array([[0]] * 12))
        np.testing.assert_almost_equal(ocp.nlp[0].g[0][0]["bounds"].max, np.array([[0]] * 12))


@pytest.mark.parametrize("penalty_origin", [ObjectiveFcn.Lagrange, ObjectiveFcn.Mayer, ConstraintFcn])
@pytest.mark.parametrize("value", [0.1, -10])
def test_penalty_custom_fail(penalty_origin, value):
    def custom_no_mult(ocp, nlp, t, x, u, p):
        my_values = DM.zeros((12, 1)) + x[0]
        return my_values

    def custom_with_mult(ocp, nlp, t, x, u, p, mult):
        my_values = DM.zeros((12, 1)) + x[0] * mult
        return my_values

    ocp = prepare_test_ocp()
    x = [DM.ones((12, 1)) * value]
    penalty_type = penalty_origin.CUSTOM

    if isinstance(penalty_type, (ObjectiveFcn.Lagrange, ObjectiveFcn.Mayer)):
        penalty = Objective(penalty_type)
    else:
        penalty = Constraint(penalty_type)

    with pytest.raises(TypeError):
        penalty.custom_function = custom_no_mult
        penalty_type.value[0](penalty, ocp, ocp.nlp[0], [], x, [], [], mult=2)

    with pytest.raises(TypeError):
        penalty.custom_function = custom_with_mult
        penalty_type.value[0](penalty, ocp, ocp.nlp[0], [], x, [], [])

    with pytest.raises(TypeError):
        keywords = [
            "phase",
            "list_index",
            "name",
            "type",
            "params",
            "node",
            "quadratic",
            "index",
            "target",
            "sliced_target",
            "min_bound",
            "max_bound",
            "custom_function",
            "weight",
        ]
        for keyword in keywords:
            exec(
                f"""def custom_with_keyword(ocp, nlp, t, x, u, p, {keyword}):
                            my_values = DM.zeros((12, 1)) + x[index]
                            return my_values"""
            )
            exec("""penalty.custom_function = custom_with_keyword""")
            exec(f"""penalty_type.value[0](penalty, ocp, ocp.nlp[0], [], x, [], [], {keyword}=0)""")


@pytest.mark.parametrize("value", [0.1, -10])
def test_penalty_custom_with_bounds(value):
    def custom_with_bounds(pn):
        my_values = DM.zeros((12, 1)) + pn.x[0]
        return -10, my_values, 10

    ocp = prepare_test_ocp()
    t = [0]
    x = [DM.ones((12, 1)) * value]

    penalty_type = ConstraintFcn.CUSTOM
    penalty = Constraint(penalty_type)

    penalty.custom_function = custom_with_bounds
    penalty_type.value[0](penalty, PenaltyNodeList(ocp, ocp.nlp[0], t, x, [], []))

    res = ocp.nlp[0].g[0][0]["val"]

    np.testing.assert_almost_equal(res, np.array([[value]] * 12))
    np.testing.assert_almost_equal(ocp.nlp[0].g[0][0]["bounds"].min, np.array([[-10]] * 12))
    np.testing.assert_almost_equal(ocp.nlp[0].g[0][0]["bounds"].max, np.array([[10]] * 12))


@pytest.mark.parametrize("value", [0.1, -10])
def test_penalty_custom_with_bounds_failing_min_bound(value):
    def custom_with_bounds(pn):
        my_values = DM.zeros((12, 1)) + pn.x[0]
        return -10, my_values, 10

    ocp = prepare_test_ocp()
    t = [0]
    x = [DM.ones((12, 1)) * value]

    penalty_type = ConstraintFcn.CUSTOM
    penalty = Constraint(penalty_type)

    penalty.min_bound = 0
    penalty.custom_function = custom_with_bounds

    with pytest.raises(RuntimeError):
        penalty_type.value[0](penalty, PenaltyNodeList(ocp, ocp.nlp[0], t, x, [], []))


@pytest.mark.parametrize("value", [0.1, -10])
def test_penalty_custom_with_bounds_failing_max_bound(value):
    def custom_with_bounds(pn):
        my_values = DM.zeros((12, 1)) + x[0]
        return -10, my_values, 10

    ocp = prepare_test_ocp()
    t = [0]
    x = [DM.ones((12, 1)) * value]

    penalty_type = ConstraintFcn.CUSTOM
    penalty = Constraint(penalty_type)

    penalty.max_bound = 0
    penalty.custom_function = custom_with_bounds

<<<<<<< HEAD
    with pytest.raises(RuntimeError):
        penalty_type.value[0](penalty, PenaltyNodeList(ocp, ocp.nlp[0], t, x, [], []))
=======
    with pytest.raises(
        RuntimeError,
        match="You cannot have non linear bounds for custom constraints and min_bound or max_bound defined",
    ):
        penalty_type.value[0](penalty, PenaltyNodes(ocp, ocp.nlp[0], t, x, [], []))
>>>>>>> 5aa0deaa


@pytest.mark.parametrize("penalty_origin", [ObjectiveFcn.Lagrange, ObjectiveFcn.Mayer])
@pytest.mark.parametrize("value", [0.1, -10])
def test_penalty_track_markers_with_nan(penalty_origin, value):
    ocp = prepare_test_ocp()
    penalty_type = penalty_origin.TRACK_MARKERS

    target = np.ones((3, 7, 11)) * value
    target[:, -2, [0, -1]] = np.nan

    if isinstance(penalty_type, ObjectiveFcn.Lagrange):
        penalty = Objective(penalty_type, node=Node.ALL, target=target)
        X = ocp.nlp[0].X[0]
    elif isinstance(penalty_type, ObjectiveFcn.Mayer):
        penalty = Objective(penalty_type, node=Node.END, target=target[:, :, -1:])
        X = ocp.nlp[0].X[10]
    else:
        raise RuntimeError("Test not ready")
    ocp.update_objectives(penalty)
    res = Function("res", [X], [IpoptInterface.finalize_objective_value(ocp.nlp[0].J[0][0])]).expand()()["o0"]

    if value == 0.1:
        expected = 8.73 * ocp.nlp[0].J[0][0]["dt"]
    else:
        expected = 1879.25 * ocp.nlp[0].J[0][0]["dt"]

    np.testing.assert_almost_equal(
        np.array(res),
        expected,
    )


@pytest.mark.parametrize(
    "node", [Node.ALL, Node.INTERMEDIATES, Node.START, Node.MID, Node.PENULTIMATE, Node.END, Node.TRANSITION]
)
@pytest.mark.parametrize("ns", [1, 10, 11])
def test_PenaltyFunctionAbstract_get_node(node, ns):

    NLP = nlp()
    NLP.ns = ns
    NLP.X = np.linspace(0, -10, ns + 1)
    NLP.U = np.linspace(10, 19, ns)

    pn = []
    penalty = PenaltyOption(pn)
    penalty.node = node

    if node == Node.MID and ns % 2 != 0:
        with pytest.raises(ValueError, match="Number of shooting points must be even to use MID"):
            t, x, u = PenaltyFunctionAbstract._get_node(NLP, penalty)
        return
    elif node == Node.TRANSITION:
        with pytest.raises(RuntimeError, match=" is not a valid node"):
            t, x, u = PenaltyFunctionAbstract._get_node(NLP, penalty)
        return
    elif ns == 1 and node == Node.PENULTIMATE:
        with pytest.raises(ValueError, match="Number of shooting points must be greater than 1"):
            t, x, u = PenaltyFunctionAbstract._get_node(NLP, penalty)
        return
    else:
        t, x, u = PenaltyFunctionAbstract._get_node(NLP, penalty)

    x_expected = NLP.X
    u_expected = NLP.U

    if node == Node.ALL:
        np.testing.assert_almost_equal(t, [i for i in range(ns + 1)])
        np.testing.assert_almost_equal(np.array(x), np.linspace(0, -10, ns + 1))
        np.testing.assert_almost_equal(np.array(u), np.linspace(10, 19, ns))
    elif node == Node.INTERMEDIATES:
        np.testing.assert_almost_equal(t, [i for i in range(1, ns - 1)])
        np.testing.assert_almost_equal(np.array(x), x_expected[1 : ns - 1])
        np.testing.assert_almost_equal(np.array(u), u_expected[1 : ns - 1])
    elif node == Node.START:
        np.testing.assert_almost_equal(t, [0])
        np.testing.assert_almost_equal(np.array(x), x_expected[0])
        np.testing.assert_almost_equal(np.array(u), u_expected[0])
    elif node == Node.MID:
        np.testing.assert_almost_equal(t, [ns // 2])
        np.testing.assert_almost_equal(np.array(x), x_expected[ns // 2])
        np.testing.assert_almost_equal(np.array(u), u_expected[ns // 2])
    elif node == Node.PENULTIMATE:
        np.testing.assert_almost_equal(t, [ns - 1])
        np.testing.assert_almost_equal(np.array(x), x_expected[-2])
        np.testing.assert_almost_equal(np.array(u), u_expected[-1])
    elif node == Node.END:
        np.testing.assert_almost_equal(t, [ns])
        np.testing.assert_almost_equal(np.array(x), x_expected[ns])
        np.testing.assert_almost_equal(u, [])
    else:
        raise RuntimeError("Something went wrong")<|MERGE_RESOLUTION|>--- conflicted
+++ resolved
@@ -1134,16 +1134,11 @@
     penalty.max_bound = 0
     penalty.custom_function = custom_with_bounds
 
-<<<<<<< HEAD
-    with pytest.raises(RuntimeError):
-        penalty_type.value[0](penalty, PenaltyNodeList(ocp, ocp.nlp[0], t, x, [], []))
-=======
     with pytest.raises(
         RuntimeError,
         match="You cannot have non linear bounds for custom constraints and min_bound or max_bound defined",
     ):
-        penalty_type.value[0](penalty, PenaltyNodes(ocp, ocp.nlp[0], t, x, [], []))
->>>>>>> 5aa0deaa
+        penalty_type.value[0](penalty, PenaltyNodeList(ocp, ocp.nlp[0], t, x, [], []))
 
 
 @pytest.mark.parametrize("penalty_origin", [ObjectiveFcn.Lagrange, ObjectiveFcn.Mayer])
