from typing import Any
from sys import platform

import pytest
import numpy as np

from casadi import MX

import biorbd
from bioptim import (
    OptimalControlProgram,
    Dynamics,
    DynamicsList,
    DynamicsFcn,
    ObjectiveList,
    ObjectiveFcn,
    Objective,
    Bounds,
    BoundsList,
    QAndQDotBounds,
    InitialGuessList,
    InitialGuess,
    InterpolationType,
    OdeSolver,
    ConstraintList,
    ConstraintFcn,
    Node,
    PenaltyNodeList,
    PhaseTransitionList,
    PhaseTransitionFcn,
    ParameterList,
    BiorbdInterface,
)

from bioptim.gui.graph import OcpToGraph
from .utils import TestUtils


def minimize_difference(all_pn: PenaltyNodeList):
    return all_pn[0].nlp.controls["tau"].cx_end - all_pn[1].nlp.controls["tau"].cx


def custom_func_track_markers(all_pn: PenaltyNodeList, first_marker: str, second_marker: str) -> MX:
    # Get the index of the markers from their name
    marker_0_idx = biorbd.marker_index(all_pn.nlp.model, first_marker)
    marker_1_idx = biorbd.marker_index(all_pn.nlp.model, second_marker)

    # Convert the function to the required format and then subtract
    markers = BiorbdInterface.mx_to_cx("markers", all_pn.nlp.model.markers, all_pn.nlp.states["q"])
    return markers[:, marker_1_idx] - markers[:, marker_0_idx]


def prepare_ocp_phase_transitions(
    biorbd_model_path: str,
    with_constraints: bool,
    with_mayer: bool,
    with_lagrange: bool,
) -> OptimalControlProgram:
    """
    Parameters
    ----------
    biorbd_model_path: str
        The path to the bioMod

    Returns
    -------
    The ocp ready to be solved
    """

    # Model path
    biorbd_model = (
        biorbd.Model(biorbd_model_path),
        biorbd.Model(biorbd_model_path),
        biorbd.Model(biorbd_model_path),
        biorbd.Model(biorbd_model_path),
    )

    # Problem parameters
    n_shooting = (20, 20, 20, 20)
    final_time = (2, 5, 4, 2)
    tau_min, tau_max, tau_init = -100, 100, 0

    # Add objective functions
    objective_functions = ObjectiveList()
    if with_lagrange:
<<<<<<< HEAD
        objective_functions.add(ObjectiveFcn.Lagrange.MINIMIZE_CONTROL, key="tau", weight=100, phase=0)
        objective_functions.add(ObjectiveFcn.Lagrange.MINIMIZE_CONTROL, key="tau", weight=100, phase=1)
        objective_functions.add(ObjectiveFcn.Lagrange.MINIMIZE_CONTROL, key="tau", weight=100, phase=2)
        objective_functions.add(ObjectiveFcn.Lagrange.MINIMIZE_CONTROL, key="tau", weight=100, phase=3)
        objective_functions.add(ObjectiveFcn.Lagrange.MINIMIZE_COM_VELOCITY, weight=0, phase=3)
=======
        objective_functions.add(ObjectiveFcn.Lagrange.MINIMIZE_TORQUE, weight=100, phase=0)
        objective_functions.add(ObjectiveFcn.Lagrange.MINIMIZE_TORQUE, weight=100, phase=1)
        objective_functions.add(ObjectiveFcn.Lagrange.MINIMIZE_TORQUE, weight=100, phase=2)
        objective_functions.add(ObjectiveFcn.Lagrange.MINIMIZE_TORQUE, weight=100, phase=3)
        objective_functions.add(ObjectiveFcn.Lagrange.MINIMIZE_COM_VELOCITY, weight=0, phase=3, axis=None)
        objective_functions.add(ObjectiveFcn.Lagrange.MINIMIZE_MARKERS, weight=0, phase=3, index=[0, 1])
>>>>>>> 5fcb3870

    if with_mayer:
        objective_functions.add(ObjectiveFcn.Mayer.MINIMIZE_TIME)
        objective_functions.add(ObjectiveFcn.Mayer.MINIMIZE_COM_POSITION, phase=0, node=1)
        objective_functions.add(ObjectiveFcn.Mayer.MINIMIZE_MARKERS, weight=0, phase=3, index=[0, 1])
        objective_functions.add(
            minimize_difference,
            custom_type=ObjectiveFcn.Mayer,
            node=Node.TRANSITION,
            weight=100,
            phase=1,
            quadratic=True,
        )

    # Dynamics
    dynamics = DynamicsList()
    dynamics.add(DynamicsFcn.TORQUE_DRIVEN)
    dynamics.add(DynamicsFcn.TORQUE_DRIVEN)
    dynamics.add(DynamicsFcn.TORQUE_DRIVEN)
    dynamics.add(DynamicsFcn.TORQUE_DRIVEN)

    # Constraints
    constraints = ConstraintList()
    if with_constraints:
        constraints.add(
            ConstraintFcn.SUPERIMPOSE_MARKERS,
            node=Node.START,
            first_marker="m0",
            second_marker="m1",
            phase=0,
            list_index=1,
        )
        constraints.add(
            ConstraintFcn.SUPERIMPOSE_MARKERS, node=2, first_marker="m0", second_marker="m1", phase=0, list_index=2
        )
        constraints.add(
            ConstraintFcn.SUPERIMPOSE_MARKERS,
            node=Node.END,
            first_marker="m0",
            second_marker="m2",
            phase=0,
            list_index=3,
        )
        constraints.add(
            ConstraintFcn.SUPERIMPOSE_MARKERS,
            node=Node.END,
            first_marker="m0",
            second_marker="m1",
            phase=1,
            list_index=4,
        )
        constraints.add(
            ConstraintFcn.SUPERIMPOSE_MARKERS,
            node=Node.END,
            first_marker="m0",
            second_marker="m2",
            phase=2,
            list_index=5,
        )
        constraints.add(
            custom_func_track_markers, node=Node.ALL, first_marker="m0", second_marker="m1", phase=3, list_index=6
        )

    # Path constraint
    x_bounds = BoundsList()
    x_bounds.add(bounds=QAndQDotBounds(biorbd_model[0]))
    x_bounds.add(bounds=QAndQDotBounds(biorbd_model[0]))
    x_bounds.add(bounds=QAndQDotBounds(biorbd_model[0]))
    x_bounds.add(bounds=QAndQDotBounds(biorbd_model[0]))

    x_bounds[0][[1, 3, 4, 5], 0] = 0
    x_bounds[-1][[1, 3, 4, 5], -1] = 0

    x_bounds[0][2, 0] = 0.0
    x_bounds[2][2, [0, -1]] = [0.0, 1.57]

    # Initial guess
    x_init = InitialGuessList()
    x_init.add([0] * (biorbd_model[0].nbQ() + biorbd_model[0].nbQdot()))
    x_init.add([0] * (biorbd_model[0].nbQ() + biorbd_model[0].nbQdot()))
    x_init.add([0] * (biorbd_model[0].nbQ() + biorbd_model[0].nbQdot()))
    x_init.add([0] * (biorbd_model[0].nbQ() + biorbd_model[0].nbQdot()))

    # Define control path constraint
    u_bounds = BoundsList()
    u_bounds.add([tau_min] * biorbd_model[0].nbGeneralizedTorque(), [tau_max] * biorbd_model[0].nbGeneralizedTorque())
    u_bounds.add([tau_min] * biorbd_model[0].nbGeneralizedTorque(), [tau_max] * biorbd_model[0].nbGeneralizedTorque())
    u_bounds.add([tau_min] * biorbd_model[0].nbGeneralizedTorque(), [tau_max] * biorbd_model[0].nbGeneralizedTorque())
    u_bounds.add([tau_min] * biorbd_model[0].nbGeneralizedTorque(), [tau_max] * biorbd_model[0].nbGeneralizedTorque())

    u_init = InitialGuessList()
    u_init.add([tau_init] * biorbd_model[0].nbGeneralizedTorque())
    u_init.add([tau_init] * biorbd_model[0].nbGeneralizedTorque())
    u_init.add([tau_init] * biorbd_model[0].nbGeneralizedTorque())
    u_init.add([tau_init] * biorbd_model[0].nbGeneralizedTorque())

    # Define phase transitions
    phase_transitions = PhaseTransitionList()
    phase_transitions.add(PhaseTransitionFcn.IMPACT, phase_pre_idx=1)
    phase_transitions.add(PhaseTransitionFcn.CONTINUOUS, phase_pre_idx=2)
    phase_transitions.add(PhaseTransitionFcn.CYCLIC)

    return OptimalControlProgram(
        biorbd_model,
        dynamics,
        n_shooting,
        final_time,
        x_init,
        u_init,
        x_bounds,
        u_bounds,
        objective_functions,
        constraints,
        phase_transitions=phase_transitions,
    )


def my_parameter_function(biorbd_model: biorbd.Model, value: MX, extra_value: Any):
    value[2] *= extra_value
    biorbd_model.setGravity(value)


def set_mass(biorbd_model: biorbd.Model, value: MX):
    biorbd_model.segment(0).characteristics().setMass(value)


def my_target_function(ocp: OptimalControlProgram, value: MX) -> MX:
    return value


def prepare_ocp_parameters(
    biorbd_model_path,
    final_time,
    n_shooting,
    optim_gravity,
    optim_mass,
    min_g,
    max_g,
    target_g,
    min_m,
    max_m,
    target_m,
    ode_solver=OdeSolver.RK4(),
    use_sx=False,
) -> OptimalControlProgram:
    """
    Prepare the program

    Parameters
    ----------
    biorbd_model_path: str
        The path of the biorbd model
    final_time: float
        The time at the final node
    n_shooting: int
        The number of shooting points
    optim_gravity: bool
        If the gravity should be optimized
    optim_mass: bool
        If the mass should be optimized
    min_g: np.ndarray
        The minimal value for the gravity
    max_g: np.ndarray
        The maximal value for the gravity
    target_g: np.ndarray
        The target value for the gravity
    min_m: float
        The minimal value for the mass
    max_m: float
        The maximal value for the mass
    target_m: float
        The target value for the mass
    ode_solver: OdeSolver
        The type of ode solver used
    use_sx: bool
        If the program should be constructed using SX instead of MX (longer to create the CasADi graph, faster to solve)

    Returns
    -------
    The ocp ready to be solved
    """

    # --- Options --- #
    biorbd_model = biorbd.Model(biorbd_model_path)
    n_tau = biorbd_model.nbGeneralizedTorque()

    # Add objective functions
    objective_functions = ObjectiveList()
    objective_functions.add(ObjectiveFcn.Lagrange.MINIMIZE_CONTROL, key="tau", weight=10)
    objective_functions.add(ObjectiveFcn.Mayer.MINIMIZE_TIME, weight=10)

    # Dynamics
    dynamics = Dynamics(DynamicsFcn.TORQUE_DRIVEN)

    # Path constraint
    x_bounds = QAndQDotBounds(biorbd_model)
    x_bounds[:, [0, -1]] = 0
    x_bounds[1, -1] = 3.14

    # Initial guess
    n_q = biorbd_model.nbQ()
    n_qdot = biorbd_model.nbQdot()
    x_init = InitialGuess([0] * (n_q + n_qdot))

    # Define control path constraint
    tau_min, tau_max, tau_init = -300, 300, 0
    u_bounds = Bounds([tau_min] * n_tau, [tau_max] * n_tau)
    u_bounds[1, :] = 0

    u_init = InitialGuess([tau_init] * n_tau)

    # Define the parameter to optimize
    parameters = ParameterList()

    if optim_gravity:
        # Give the parameter some min and max bounds
        bound_gravity = Bounds(min_g, max_g, interpolation=InterpolationType.CONSTANT)
        # and an initial condition
        initial_gravity = InitialGuess((min_g + max_g) / 2)
        # and an objective function
        parameter_objective_functions = Objective(
            my_target_function, weight=1000, quadratic=False, custom_type=ObjectiveFcn.Parameter, target=target_g
        )
        parameters.add(
            "gravity_xyz",  # The name of the parameter
            my_parameter_function,  # The function that modifies the biorbd model
            initial_gravity,  # The initial guess
            bound_gravity,  # The bounds
            size=3,  # The number of elements this particular parameter vector has
            penalty_list=parameter_objective_functions,  # ObjectiveFcn of constraint for this particular parameter
            scaling=np.array([1, 1, 10.0]),
            extra_value=1,  # You can define as many extra arguments as you want
        )

    if optim_mass:
        bound_mass = Bounds(min_m, max_m, interpolation=InterpolationType.CONSTANT)
        initial_mass = InitialGuess((min_m + max_m) / 2)
        mass_objective_functions = Objective(
            my_target_function, weight=100, quadratic=False, custom_type=ObjectiveFcn.Parameter, target=target_m
        )
        parameters.add(
            "mass",  # The name of the parameter
            set_mass,  # The function that modifies the biorbd model
            initial_mass,  # The initial guess
            bound_mass,  # The bounds
            size=1,  # The number of elements this particular parameter vector has
            penalty_list=mass_objective_functions,  # ObjectiveFcn of constraint for this particular parameter
            scaling=np.array([10.0]),
        )

    return OptimalControlProgram(
        biorbd_model,
        dynamics,
        n_shooting,
        final_time,
        x_init,
        u_init,
        x_bounds,
        u_bounds,
        objective_functions,
        parameters=parameters,
        ode_solver=ode_solver,
        use_sx=use_sx,
    )


def prepare_ocp_custom_objectives(biorbd_model_path, ode_solver=OdeSolver.RK4()) -> OptimalControlProgram:
    """
    Prepare the program

    Parameters
    ----------
    biorbd_model_path: str
        The path of the biorbd model
    ode_solver: OdeSolver
        The type of ode solver used

    Returns
    -------
    The ocp ready to be solved
    """

    # --- Options --- #
    # Model path
    biorbd_model = biorbd.Model(biorbd_model_path)

    # Problem parameters
    n_shooting = 30
    final_time = 2
    tau_min, tau_max, tau_init = -100, 100, 0

    # Add objective functions
    objective_functions = ObjectiveList()
    objective_functions.add(ObjectiveFcn.Lagrange.MINIMIZE_CONTROL, key="tau", list_index=1)
    objective_functions.add(ObjectiveFcn.Mayer.MINIMIZE_TIME, list_index=2)
    objective_functions.add(ObjectiveFcn.Mayer.MINIMIZE_COM_POSITION, node=2, list_index=3)
    objective_functions.add(ObjectiveFcn.Mayer.MINIMIZE_COM_POSITION, node=3, list_index=4)
    objective_functions.add(
        custom_func_track_markers,
        custom_type=ObjectiveFcn.Mayer,
        node=Node.START,
        quadratic=True,
        first_marker="m0",
        second_marker="m1",
        weight=1000,
        list_index=5,
    )
    objective_functions.add(
        custom_func_track_markers,
        custom_type=ObjectiveFcn.Mayer,
        node=Node.END,
        quadratic=True,
        first_marker="m0",
        second_marker="m2",
        weight=1000,
        list_index=6,
    )
    target = np.array([[1, 2, 3], [4, 5, 6]])[:, :, np.newaxis]
    objective_functions.add(ObjectiveFcn.Mayer.MINIMIZE_MARKERS, list_index=7, index=[1, 2], target=target)

    # Dynamics
    dynamics = Dynamics(DynamicsFcn.TORQUE_DRIVEN)

    # Path constraint
    x_bounds = QAndQDotBounds(biorbd_model)
    x_bounds[1:6, [0, -1]] = 0
    x_bounds[2, -1] = 1.57

    # Initial guess
    x_init = InitialGuess([0] * (biorbd_model.nbQ() + biorbd_model.nbQdot()))

    # Define control path constraint
    u_bounds = Bounds([tau_min] * biorbd_model.nbGeneralizedTorque(), [tau_max] * biorbd_model.nbGeneralizedTorque())

    u_init = InitialGuess([tau_init] * biorbd_model.nbGeneralizedTorque())

    # ------------- #

    return OptimalControlProgram(
        biorbd_model,
        dynamics,
        n_shooting,
        final_time,
        x_init,
        u_init,
        x_bounds,
        u_bounds,
        objective_functions,
        ode_solver=ode_solver,
    )


@pytest.mark.parametrize("with_mayer", [True, False])
@pytest.mark.parametrize("with_lagrange", [True, False])
@pytest.mark.parametrize("with_constraints", [True, False])
def test_phase_transitions(with_mayer, with_lagrange, with_constraints):
    if platform == "win32":
        return

    bioptim_folder = TestUtils.bioptim_folder()
    model_path = bioptim_folder + "/examples/getting_started/cube.bioMod"
    ocp = prepare_ocp_phase_transitions(
        model_path, with_mayer=with_mayer, with_lagrange=with_lagrange, with_constraints=with_constraints
    )
    if with_lagrange and with_mayer is not False:
<<<<<<< HEAD
        ocp.nlp[0].J[0].quadratic = False
=======
        ocp.nlp[0].J[0][0]["objective"].quadratic = False
        ocp.J[1][0]["objective"].sliced_target = 2
>>>>>>> 5fcb3870
    ocp.print(to_console=True, to_graph=False)  # False so it does not attack the programmer with lot of graphs!
    OcpToGraph(ocp)._prepare_print()


def test_parameters():
    if platform == "win32":
        return

    optim_gravity = True
    optim_mass = True
    bioptim_folder = TestUtils.bioptim_folder()
    model_path = bioptim_folder + "/examples/getting_started/pendulum.bioMod"
    ocp = prepare_ocp_parameters(
        biorbd_model_path=model_path,
        final_time=3,
        n_shooting=100,
        optim_gravity=optim_gravity,
        optim_mass=optim_mass,
        min_g=np.array([-1, -1, -10]),
        max_g=np.array([1, 1, -5]),
        min_m=10,
        max_m=30,
        target_g=np.array([0, 0, -9.81]),
        target_m=20,
    )
    ocp.nlp[0].parameters.options[0][0].penalty_list.type = None
    ocp.nlp[0].parameters.options[0][0].penalty_list.name = "custom_gravity"
    ocp.print(to_console=True, to_graph=False)  # False so it does not attack the programmer with lot of graphs!
    OcpToGraph(ocp)._prepare_print()


@pytest.mark.parametrize("quadratic", [True, False])
def test_objectives_target(quadratic):
    if platform == "win32":
        return

    bioptim_folder = TestUtils.bioptim_folder()
    model_path = bioptim_folder + "/examples/getting_started/cube.bioMod"
    ocp = prepare_ocp_custom_objectives(biorbd_model_path=model_path)
    ocp.nlp[0].J[1].quadratic = quadratic
    ocp.nlp[0].J[1].target = np.repeat([[0, 1, 2, 3, 4, 5, 6, 7, 8, 9, 10]], ocp.nlp[0].ns, axis=0).T
    ocp.print(to_graph=False)  # False so it does not attack the programmer with lot of graphs!
    OcpToGraph(ocp)._prepare_print()<|MERGE_RESOLUTION|>--- conflicted
+++ resolved
@@ -83,25 +83,17 @@
     # Add objective functions
     objective_functions = ObjectiveList()
     if with_lagrange:
-<<<<<<< HEAD
         objective_functions.add(ObjectiveFcn.Lagrange.MINIMIZE_CONTROL, key="tau", weight=100, phase=0)
         objective_functions.add(ObjectiveFcn.Lagrange.MINIMIZE_CONTROL, key="tau", weight=100, phase=1)
         objective_functions.add(ObjectiveFcn.Lagrange.MINIMIZE_CONTROL, key="tau", weight=100, phase=2)
         objective_functions.add(ObjectiveFcn.Lagrange.MINIMIZE_CONTROL, key="tau", weight=100, phase=3)
         objective_functions.add(ObjectiveFcn.Lagrange.MINIMIZE_COM_VELOCITY, weight=0, phase=3)
-=======
-        objective_functions.add(ObjectiveFcn.Lagrange.MINIMIZE_TORQUE, weight=100, phase=0)
-        objective_functions.add(ObjectiveFcn.Lagrange.MINIMIZE_TORQUE, weight=100, phase=1)
-        objective_functions.add(ObjectiveFcn.Lagrange.MINIMIZE_TORQUE, weight=100, phase=2)
-        objective_functions.add(ObjectiveFcn.Lagrange.MINIMIZE_TORQUE, weight=100, phase=3)
-        objective_functions.add(ObjectiveFcn.Lagrange.MINIMIZE_COM_VELOCITY, weight=0, phase=3, axis=None)
-        objective_functions.add(ObjectiveFcn.Lagrange.MINIMIZE_MARKERS, weight=0, phase=3, index=[0, 1])
->>>>>>> 5fcb3870
+        objective_functions.add(ObjectiveFcn.Lagrange.MINIMIZE_MARKERS, weight=0, phase=3, marker_index=[0, 1])
 
     if with_mayer:
         objective_functions.add(ObjectiveFcn.Mayer.MINIMIZE_TIME)
         objective_functions.add(ObjectiveFcn.Mayer.MINIMIZE_COM_POSITION, phase=0, node=1)
-        objective_functions.add(ObjectiveFcn.Mayer.MINIMIZE_MARKERS, weight=0, phase=3, index=[0, 1])
+        objective_functions.add(ObjectiveFcn.Mayer.MINIMIZE_MARKERS, weight=0, phase=3, marker_index=[0, 1])
         objective_functions.add(
             minimize_difference,
             custom_type=ObjectiveFcn.Mayer,
@@ -462,12 +454,8 @@
         model_path, with_mayer=with_mayer, with_lagrange=with_lagrange, with_constraints=with_constraints
     )
     if with_lagrange and with_mayer is not False:
-<<<<<<< HEAD
         ocp.nlp[0].J[0].quadratic = False
-=======
-        ocp.nlp[0].J[0][0]["objective"].quadratic = False
-        ocp.J[1][0]["objective"].sliced_target = 2
->>>>>>> 5fcb3870
+        ocp.nlp[0].J[0].target = np.array([[2]])
     ocp.print(to_console=True, to_graph=False)  # False so it does not attack the programmer with lot of graphs!
     OcpToGraph(ocp)._prepare_print()
 
