from typing import Callable, Union
from casadi import MX, SX
import numpy as np

from ..protocols.biomodel import BioModel
from ...misc.mapping import BiMappingList


class StochasticBioModel(BioModel):
    """
    This class allows to define a model that can be used in a stochastic optimal control problem.
    """

    sensory_noise_magnitude: np.ndarray
    motor_noise_magnitude: np.ndarray

    sensory_reference: Callable
    motor_noise_mapping: BiMappingList

    matrix_shape_k: tuple[int, int]
    matrix_shape_c: tuple[int, int]
    matrix_shape_a: tuple[int, int]
    matrix_shape_cov: tuple[int, int]
    matrix_shape_cov_cholesky: tuple[int, int]
    matrix_shape_m: tuple[int, int]

    def stochastic_dynamics(self, q, qdot, tau, ref, k, with_noise=True):
        """The stochastic dynamics that should be applied to the model"""

<<<<<<< HEAD
    def compute_torques_from_noise_and_feedback(
        self, nlp, time, states, controls, parameters, stochastic_variables, sensory_noise, motor_noise
    ):
        """Compute the torques from the noises, feedbacks and feedforwards"""

    def sensory_reference(self, time, states, controls, parameters, stochastic_variables, nlp):
        """Compute the sensory reference"""
=======
    def compute_torques_from_noise_and_feedback(self, sensory_noise_mx, k_matrix, sensory_input, ref):
        """Compute the torques from the sensory feedback"""
>>>>>>> ef393c43

    @staticmethod
    def reshape_to_matrix(var, shape):
        """
        Restore the matrix form of the variables
        """

        if var.shape[0] != shape[0] * shape[1]:
            raise RuntimeError(f"Cannot reshape: the variable shape is {var.shape} and the expected shape is {shape}")

        shape_0, shape_1 = shape
        if isinstance(var, np.ndarray):
            matrix = np.zeros((shape_0, shape_1))
        else:
            matrix = type(var).zeros(shape_0, shape_1)
        for s0 in range(shape_1):
            for s1 in range(shape_0):
                matrix[s1, s0] = var[s0 * shape_0 + s1]
        return matrix

    @staticmethod
    def reshape_to_cholesky_matrix(var, shape):
        """
        Restore the lower diagonal matrix form of the variables vector
        """
        shape_0, _ = shape
        matrix = type(var).zeros(shape_0, shape_0)

        i = 0
        for s0 in range(shape_0):
            for s1 in range(s0 + 1):
                matrix[s1, s0] = var[i]
                i += 1

        if var.shape[0] != i:
            raise RuntimeError(
                f"Cannot reshape: the variable shape is {var.shape} and the expected shape is the number of element in a triangular matrix of size {shape_0}, which means {i} elements"
            )

        i = 0
        for s0 in range(shape_0):
            for s1 in range(s0 + 1):
                matrix[s1, s0] = var[i]
                i += 1
        return matrix

    @staticmethod
    def reshape_to_vector(matrix):
        """
        Restore the vector form of the matrix
        """
        shape_0, shape_1 = matrix.shape[0], matrix.shape[1]
        if isinstance(matrix, np.ndarray):
            vector = np.zeros(shape_0 * shape_1)
        else:
            vector = type(matrix).zeros(shape_0 * shape_1)

        for s0 in range(shape_0):
            for s1 in range(shape_1):
                vector[shape_0 * s1 + s0] = matrix[s0, s1]
        return vector<|MERGE_RESOLUTION|>--- conflicted
+++ resolved
@@ -27,7 +27,6 @@
     def stochastic_dynamics(self, q, qdot, tau, ref, k, with_noise=True):
         """The stochastic dynamics that should be applied to the model"""
 
-<<<<<<< HEAD
     def compute_torques_from_noise_and_feedback(
         self, nlp, time, states, controls, parameters, stochastic_variables, sensory_noise, motor_noise
     ):
@@ -35,10 +34,6 @@
 
     def sensory_reference(self, time, states, controls, parameters, stochastic_variables, nlp):
         """Compute the sensory reference"""
-=======
-    def compute_torques_from_noise_and_feedback(self, sensory_noise_mx, k_matrix, sensory_input, ref):
-        """Compute the torques from the sensory feedback"""
->>>>>>> ef393c43
 
     @staticmethod
     def reshape_to_matrix(var, shape):
