"""
This is a basic example on how to use biorbd model driven by muscle to perform an optimal reaching task with a
contact dynamics.
The arms must reach a marker placed upward in front while minimizing the muscles activity

Please note that using show_meshes=True in the animator may be long due to the creation of a huge CasADi graph of the
mesh points.
"""

import platform

from bioptim import (
    BiorbdModel,
    OptimalControlProgram,
    ObjectiveList,
    ObjectiveFcn,
    DynamicsList,
    DynamicsFcn,
    BoundsList,
    InitialGuessList,
    OdeSolver,
    OdeSolverBase,
    Solver,
    ContactType,
)


def prepare_ocp(
    biorbd_model_path: str,
    final_time: float,
    n_shooting: int,
    weight: float,
    ode_solver: OdeSolverBase = OdeSolver.RK4(),
) -> OptimalControlProgram:
    """
    Prepare the ocp

    Parameters
    ----------
    biorbd_model_path: str
        The path to the bioMod
    final_time: float
        The time at the final node
    n_shooting: int
        The number of shooting points
    weight: float
        The weight applied to the SUPERIMPOSE_MARKERS final objective function. The bigger this number is, the greater
        the model will try to reach the marker. This is in relation with the other objective functions
    ode_solver: OdeSolverBase
        The ode solver to use

    Returns
    -------
    The OptimalControlProgram ready to be solved
    """

    bio_model = BiorbdModel(biorbd_model_path)

    # Add objective functions
    objective_functions = ObjectiveList()
    objective_functions.add(ObjectiveFcn.Lagrange.MINIMIZE_CONTROL, key="tau")
    objective_functions.add(ObjectiveFcn.Lagrange.MINIMIZE_CONTROL, key="muscles")
    objective_functions.add(
        ObjectiveFcn.Mayer.SUPERIMPOSE_MARKERS, first_marker="target", second_marker="COM_hand", weight=weight
    )

    # Dynamics
    dynamics = DynamicsList()
<<<<<<< HEAD
    dynamics.add(DynamicsFcn.MUSCLE_DRIVEN, with_residual_torque=True, with_contact=True, ode_solver=ode_solver)
=======
    dynamics.add(DynamicsFcn.MUSCLE_DRIVEN, with_residual_torque=True, contact_type=[ContactType.RIGID_EXPLICIT])
>>>>>>> 4fcf03f5
    # raise RuntimeError("This example is broken, since contact dynamics with muscle is not implemented")

    # Path constraint
    x_bounds = BoundsList()
    x_bounds.add(bounds=bio_model.bounds_from_ranges(["q", "qdot"]))
    x_bounds[0][:, 0] = (0, 0.07, 1.4, 0, 0, 0)

    # Initial guess
    x_init = InitialGuessList()
    x_init.add([1.57] * bio_model.nb_q + [0] * bio_model.nb_qdot)

    # Define control path constraint
    muscle_min, muscle_max, muscle_init = 0.0, 1.0, 0.5
    tau_min, tau_max, tau_init = -1.0, 1.0, 0.0
    u_bounds = BoundsList()
    u_bounds.add(
        [tau_min] * bio_model.nb_tau + [muscle_min] * bio_model.nb_muscles,
        [tau_max] * bio_model.nb_tau + [muscle_max] * bio_model.nb_muscles,
    )

    u_init = InitialGuessList()
    u_init.add([tau_init] * bio_model.nb_tau + [muscle_init] * bio_model.nb_muscles)
    # ------------- #

    return OptimalControlProgram(
        bio_model,
        dynamics,
        n_shooting,
        final_time,
        x_init,
        u_init,
        x_bounds,
        u_bounds,
        objective_functions,
    )


def main():
    """
    Prepare and solve and animate a reaching task ocp
    """

    ocp = prepare_ocp(biorbd_model_path="models/arm26_with_contact.bioMod", final_time=1, n_shooting=30, weight=1000)

    # --- Solve the program --- #
    sol = ocp.solve(Solver.IPOPT(show_online_optim=platform.system() == "Linux"))

    # --- Show results --- #
    sol.print_cost()
    sol.animate()


if __name__ == "__main__":
    main()<|MERGE_RESOLUTION|>--- conflicted
+++ resolved
@@ -66,11 +66,7 @@
 
     # Dynamics
     dynamics = DynamicsList()
-<<<<<<< HEAD
-    dynamics.add(DynamicsFcn.MUSCLE_DRIVEN, with_residual_torque=True, with_contact=True, ode_solver=ode_solver)
-=======
-    dynamics.add(DynamicsFcn.MUSCLE_DRIVEN, with_residual_torque=True, contact_type=[ContactType.RIGID_EXPLICIT])
->>>>>>> 4fcf03f5
+    dynamics.add(DynamicsFcn.MUSCLE_DRIVEN, with_residual_torque=True, contact_type=[ContactType.RIGID_EXPLICIT], ode_solver=ode_solver)
     # raise RuntimeError("This example is broken, since contact dynamics with muscle is not implemented")
 
     # Path constraint
