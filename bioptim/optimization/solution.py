from typing import Any, Union, Callable, List
from copy import deepcopy, copy

import biorbd_casadi as biorbd
import numpy as np
from scipy import interpolate as sci_interp
from scipy.integrate import solve_ivp
from casadi import vertcat, DM, Function
from matplotlib import pyplot as plt

from ..limits.objective_functions import ObjectiveFcn
from ..limits.path_conditions import InitialGuess, InitialGuessList
from ..misc.enums import (
    ControlType,
    CostType,
    Shooting,
    InterpolationType,
    SolverType,
    SolutionIntegrator,
    Node,
    IntegralApproximation,
)
from ..misc.utils import check_version
from ..optimization.non_linear_program import NonLinearProgram
from ..optimization.optimization_variable import (
    OptimizationVariableList,
    OptimizationVariable,
    OptimizationVariableContainer,
)
from ..dynamics.ode_solver import OdeSolver
from ..interfaces.solve_ivp_interface import solve_ivp_interface, solve_ivp_bioptim_interface


class Solution:
    """
    Data manipulation, graphing and storage

    Attributes
    ----------
    ocp: SimplifiedOCP
        The OCP simplified
    ns: list
        The number of shooting point for each phase
    is_interpolated: bool
        If the current structure is interpolated
    is_integrated: bool
        If the current structure is integrated
    is_merged: bool
        If the phases were merged
    vector: np.ndarray
        The data in the vector format
    _cost: float
        The value of the cost function
    constraints: list
        The values of the constraint
    lam_g: list
        The Lagrange multiplier of the constraints
    lam_p: list
        The Lagrange multiplier of the parameters
    lam_x: list
        The Lagrange multiplier of the states and controls
    inf_pr: list
        The unscaled constraint violation at each iteration
    inf_du: list
        The scaled dual infeasibility at each iteration
    solver_time_to_optimize: float
        The total time to solve the program
    iterations: int
        The number of iterations that were required to solve the program
    status: int
        Optimization success status (Ipopt: 0=Succeeded, 1=Failed)
    _states: list
        The data structure that holds the states
    _controls: list
        The data structure that holds the controls
    parameters: dict
        The data structure that holds the parameters
    phase_time: list
        The total time for each phases

    Methods
    -------
    copy(self, skip_data: bool = False) -> Any
        Create a deepcopy of the Solution
    @property
    states(self) -> Union[list, dict]
        Returns the state scaled and unscaled in list if more than one phases, otherwise it returns the only dict
    @property
    states_scaled_no_intermediate(self) -> Union[list, dict]
        Returns the state scaled in list if more than one phases, otherwise it returns the only dict
        and removes the intermediate states scaled if Collocation solver is used
    @property
    states_unscaled_no_intermediate(self) -> Union[list, dict]
        Returns the state unscaled in list if more than one phases, otherwise it returns the only dict
        and removes the intermediate states unscaled if Collocation solver is used
    @property
    controls(self) -> Union[list, dict]
        Returns the controls scaled and unscaled in list if more than one phases, otherwise it returns the only dict
    integrate(self, shooting_type: Shooting = Shooting.MULTIPLE, keep_intermediate_points: bool = True,
              merge_phases: bool = False, continuous: bool = True) -> Solution
        Integrate the states unscaled
    interpolate(self, n_frames: Union[int, list, tuple]) -> Solution
        Interpolate the states unscaled
    merge_phases(self) -> Solution
        Get a data structure where all the phases are merged into one
    _merge_phases(self, skip_states: bool = False, skip_controls: bool = False) -> tuple
        Actually performing the phase merging
    _complete_control(self)
        Controls don't necessarily have dimensions that matches the states. This method aligns them
    graphs(self, automatically_organize: bool, show_bounds: bool,
           show_now: bool, shooting_type: Shooting)
        Show the graphs of the simulation
    animate(self, n_frames: int = 0, show_now: bool = True, **kwargs: Any) -> Union[None, list]
        Animate the simulation
    print(self, cost_type: CostType = CostType.ALL)
        Print the objective functions and/or constraints to the console
    """

    class SimplifiedOptimizationVariable:
        """
        Simplified version of OptimizationVariable (compatible with pickle)
        """

        def __init__(self, other: OptimizationVariable):
            self.name = other.name
            self.index = other.index
            self.mapping = other.mapping

        def __len__(self):
            return len(self.index)

    class SimplifiedOptimizationVariableList:
        """
        Simplified version of OptimizationVariableList (compatible with pickle)
        """

        def __init__(self, other: Union[OptimizationVariableList]):
            self.elements = []
            if isinstance(other, Solution.SimplifiedOptimizationVariableList):
                self.shape = other.shape
            else:
                self.shape = other.cx.shape[0]
            for elt in other:
                self.append(other[elt])

        def __getitem__(self, item):
            if isinstance(item, int):
                return self.elements[item]
            elif isinstance(item, str):
                for elt in self.elements:
                    if item == elt.name:
                        return elt
                raise KeyError(f"{item} is not in the list")
            else:
                raise ValueError("OptimizationVariableList can be sliced with int or str only")

        def append(self, other: OptimizationVariable):
            self.elements.append(Solution.SimplifiedOptimizationVariable(other))

        def __contains__(self, item):
            for elt in self.elements:
                if item == elt.name:
                    return True
            else:
                return False

        def keys(self):
            return [elt.name for elt in self]

        def __len__(self):
            return len(self.elements)

        def __iter__(self):
            self._iter_idx = 0
            return self

        def __next__(self):
            self._iter_idx += 1
            if self._iter_idx > len(self):
                raise StopIteration
            return self[self._iter_idx - 1].name

    class SimplifiedNLP:
        """
        A simplified version of the NonLinearProgram structure (compatible with pickle)

        Attributes
        ----------
        control_type: ControlType
            The control type for the current nlp
        dynamics: list[OdeSolver]
            All the dynamics for each of the node of the phase
        g: list[list[Constraint]]
            All the constraints at each of the node of the phase
        J: list[list[Objective]]
            All the objectives at each of the node of the phase
        model: BioModel
            A reference to the biorbd BioModel
        variable_mappings: dict
            All the BiMapping of the states and controls
        ode_solver: OdeSolverBase
            The number of finite element of the RK
        ns: int
            The number of shooting points
        """

        def __init__(self, nlp: NonLinearProgram):
            """
            Parameters
            ----------
            nlp: NonLinearProgram
                A reference to the NonLinearProgram to strip
            """

            self.phase_idx = nlp.phase_idx
            self.use_states_from_phase_idx = nlp.use_states_from_phase_idx
            self.use_controls_from_phase_idx = nlp.use_controls_from_phase_idx
            self.model = nlp.model
            self.states = OptimizationVariableContainer()
            self.controls = OptimizationVariableContainer()
            self.dynamics = nlp.dynamics
            self.dynamics_func = nlp.dynamics_func
            self.ode_solver = nlp.ode_solver
            self.variable_mappings = nlp.variable_mappings
            self.control_type = nlp.control_type
            self.J = nlp.J
            self.J_internal = nlp.J_internal
            self.g = nlp.g
            self.g_internal = nlp.g_internal
            self.g_implicit = nlp.g_implicit
            self.ns = nlp.ns
            self.parameters = nlp.parameters
            self.x_scaling = nlp.x_scaling
            self.u_scaling = nlp.u_scaling

    class SimplifiedOCP:
        """
        A simplified version of the NonLinearProgram structure (compatible with pickle)

        Attributes
        ----------
        g: list
            Constraints that are not phase dependent (mostly parameters and continuity constraints)
        J: list
            Objective values that are not phase dependent (mostly parameters)
        nlp: NLP
            All the phases of the ocp
        phase_transitions: list[PhaseTransition]
            The list of transition constraint between phases
        prepare_plots: Callable
            The function to call to prepare the PlotOCP
        v: OptimizationVector
        The variable optimization holder
        """

        def __init__(self, ocp):
            """
            Parameters
            ----------
            ocp: OptimalControlProgram
                A reference to the ocp to strip
            """

            self.nlp = [Solution.SimplifiedNLP(nlp) for nlp in ocp.nlp]
            self.v = ocp.v
            self.J = ocp.J
            self.J_internal = ocp.J_internal
            self.g = ocp.g
            self.g_internal = ocp.g_internal
            self.g_implicit = ocp.g_implicit
            self.phase_transitions = ocp.phase_transitions
            self.prepare_plots = ocp.prepare_plots

    def __init__(self, ocp, sol: Union[dict, list, tuple, np.ndarray, DM, None]):
        """
        Parameters
        ----------
        ocp: OptimalControlProgram
            A reference to the ocp to strip
        sol: Union[dict, list, tuple, np.ndarray, DM]
            The values of a solution
        """

        self.ocp = Solution.SimplifiedOCP(ocp) if ocp else None
        self.ns = [nlp.ns for nlp in self.ocp.nlp]

        # Current internal state of the data
        self.is_interpolated = False
        self.is_integrated = False
        self.is_merged = False
        self.recomputed_time_steps = False

        self.vector = None
        self._cost = None
        self.constraints = None
        self.detailed_cost = []

        self.lam_g = None
        self.lam_p = None
        self.lam_x = None
        self.inf_pr = None
        self.inf_du = None
        self.solver_time_to_optimize = None
        self.real_time_to_optimize = None
        self.iterations = None
        self.status = None
        self._time_vector = None

        # Extract the data now for further use
        self._states = OptimizationVariableContainer()
        self._controls = OptimizationVariableContainer()
        self.parameters = {}
        self.phase_time = []

        def init_from_dict(_sol: dict):
            """
            Initialize all the attributes from an Ipopt-like dictionary data structure

            Parameters
            ----------
            _sol: dict
                The solution in a Ipopt-like dictionary
            """

            self.vector = _sol["x"]
            if _sol["solver"] == SolverType.IPOPT.value:
                self._cost = _sol["f"]
                self.constraints = _sol["g"]

                self.lam_g = _sol["lam_g"]
                self.lam_p = _sol["lam_p"]
                self.lam_x = _sol["lam_x"]
                self.inf_pr = _sol["inf_pr"]
                self.inf_du = _sol["inf_du"]

            self.solver_time_to_optimize = _sol["solver_time_to_optimize"]
            self.real_time_to_optimize = _sol["real_time_to_optimize"]
            self.iterations = _sol["iter"]
            self.status = _sol["status"]

            # Extract the data now for further use
            self._states["scaled"], self._controls["scaled"], self.parameters = self.ocp.v.to_dictionaries(self.vector)
            self._states["unscaled"], self._controls["unscaled"] = self.to_unscaled_values()
            self._complete_control()
            self.phase_time = self.ocp.v.extract_phase_time(self.vector)
            self._time_vector = self._generate_time()

        def init_from_initial_guess(_sol: list):
            """
            Initialize all the attributes from a list of initial guesses (states, controls)

            Parameters
            ----------
            _sol: list
                The list of initial guesses
            """

            n_param = len(ocp.v.parameters_in_list)

            # Sanity checks
            for i in range(len(_sol)):  # Convert to list if necessary and copy for as many phases there are
                if isinstance(_sol[i], InitialGuess):
                    tp = InitialGuessList()
                    for _ in range(len(self.ns)):
                        tp.add(deepcopy(_sol[i].init), interpolation=_sol[i].init.type)
                    _sol[i] = tp
            if sum([isinstance(s, InitialGuessList) for s in _sol]) != 2:
                raise ValueError(
                    "solution must be a solution dict, "
                    "an InitialGuess[List] of len 2 or 3 (states, controls, parameters), "
                    "or a None"
                )
            if sum([len(s) != len(self.ns) if p != 3 else False for p, s in enumerate(_sol)]) != 0:
                raise ValueError("The InitialGuessList len must match the number of phases")
            if n_param != 0:
                if len(_sol) != 3 and len(_sol[2]) != 1 and _sol[2][0].shape != (n_param, 1):
                    raise ValueError(
                        "The 3rd element is the InitialGuess of the parameter and "
                        "should be a unique vector of size equal to n_param"
                    )

            self.vector = np.ndarray((0, 1))
            sol_states, sol_controls = _sol[0], _sol[1]
            for p, s in enumerate(sol_states):
                ns = self.ocp.nlp[p].ns + 1 if s.init.type != InterpolationType.EACH_FRAME else self.ocp.nlp[p].ns
                s.init.check_and_adjust_dimensions(self.ocp.nlp[p].states["scaled"].shape, ns, "states")
                for i in range(self.ns[p] + 1):
                    self.vector = np.concatenate((self.vector, s.init.evaluate_at(i)[:, np.newaxis]))
            for p, s in enumerate(sol_controls):
                control_type = self.ocp.nlp[p].control_type
                if control_type == ControlType.CONSTANT:
                    off = 0
                elif control_type == ControlType.LINEAR_CONTINUOUS:
                    off = 1
                else:
                    raise NotImplementedError(f"control_type {control_type} is not implemented in Solution")
                s.init.check_and_adjust_dimensions(self.ocp.nlp[p].controls["scaled"].shape, self.ns[p], "controls")
                for i in range(self.ns[p] + off):
                    self.vector = np.concatenate((self.vector, s.init.evaluate_at(i)[:, np.newaxis]))

            if n_param:
                sol_params = _sol[2]
                for p, s in enumerate(sol_params):
                    self.vector = np.concatenate((self.vector, np.repeat(s.init, self.ns[p] + 1)[:, np.newaxis]))

            self._states["scaled"], self._controls["scaled"], self.parameters = self.ocp.v.to_dictionaries(self.vector)
            self._states["unscaled"], self._controls["unscaled"] = self.to_unscaled_values()
            self._complete_control()
            self.phase_time = self.ocp.v.extract_phase_time(self.vector)

        def init_from_vector(_sol: Union[np.ndarray, DM]):
            """
            Initialize all the attributes from a vector of solution

            Parameters
            ----------
            _sol: Union[np.ndarray, DM]
                The solution in vector format
            """

            self.vector = _sol
            self._states["scaled"], self._controls["scaled"], self.parameters = self.ocp.v.to_dictionaries(self.vector)
            self._states["unscaled"], self._controls["unscaled"] = self.to_unscaled_values()
            self._complete_control()
            self.phase_time = self.ocp.v.extract_phase_time(self.vector)

        if isinstance(sol, dict):
            init_from_dict(sol)
        elif isinstance(sol, (list, tuple)) and len(sol) in (2, 3):
            init_from_initial_guess(sol)
        elif isinstance(sol, (np.ndarray, DM)):
            init_from_vector(sol)
        elif sol is None:
            self.ns = []
        else:
            raise ValueError("Solution called with unknown initializer")

    def to_unscaled_values(self) -> tuple:
        """
        Convert values of scaled solution to unscaled values
        """

        ocp = self.ocp
        states_scaled = self._states["scaled"]
        controls_scaled = self._controls["scaled"]

        states = [{} for _ in range(len(states_scaled))]
        controls = [{} for _ in range(len(states_scaled))]
        for phase in range(len(states_scaled)):
            states[phase] = {}
            controls[phase] = {}
            for key, value in states_scaled[phase].items():
                states[phase][key] = value * ocp.nlp[phase].x_scaling[key].to_array(
                    states_scaled[phase][key].shape[0], states_scaled[phase][key].shape[1]
                )
            for key, value in controls_scaled[phase].items():
                controls[phase][key] = value * ocp.nlp[phase].u_scaling[key].to_array(
                    controls_scaled[phase][key].shape[0], controls_scaled[phase][key].shape[1]
                )

        return states, controls

    @property
    def cost(self):
        if self._cost is None:
            self._cost = 0
            for J in self.ocp.J:
                _, val_weighted = self._get_penalty_cost(None, J)
                self._cost += val_weighted

            for idx_phase, nlp in enumerate(self.ocp.nlp):
                for J in nlp.J:
                    _, val_weighted = self._get_penalty_cost(nlp, J)
                    self._cost += val_weighted
            self._cost = DM(self._cost)
        return self._cost

    def copy(self, skip_data: bool = False) -> Any:
        """
        Create a deepcopy of the Solution

        Parameters
        ----------
        skip_data: bool
            If data should be ignored in the copy

        Returns
        -------
        Return a Solution data structure
        """

        new = Solution(self.ocp, None)

        new.vector = deepcopy(self.vector)
        new._cost = deepcopy(self._cost)
        new.constraints = deepcopy(self.constraints)

        new.lam_g = deepcopy(self.lam_g)
        new.lam_p = deepcopy(self.lam_p)
        new.lam_x = deepcopy(self.lam_x)
        new.inf_pr = deepcopy(self.inf_pr)
        new.inf_du = deepcopy(self.inf_du)
        new.solver_time_to_optimize = deepcopy(self.solver_time_to_optimize)
        new.real_time_to_optimize = deepcopy(self.real_time_to_optimize)
        new.iterations = deepcopy(self.iterations)

        new.is_interpolated = deepcopy(self.is_interpolated)
        new.is_integrated = deepcopy(self.is_integrated)
        new.is_merged = deepcopy(self.is_merged)

        new.phase_time = deepcopy(self.phase_time)
        new.ns = deepcopy(self.ns)

        new._time_vector = deepcopy(self._time_vector)

        if skip_data:
            new._states["scaled"], new._controls["scaled"], new.parameters = [], [], {}
            new._states["unscaled"], new._controls["unscaled"] = [], []
        else:
            new._states["scaled"] = deepcopy(self._states["scaled"])
            new._controls["scaled"] = deepcopy(self._controls["scaled"])
            new.parameters = deepcopy(self.parameters)
            new._states["unscaled"] = deepcopy(self._states["unscaled"])
            new._controls["unscaled"] = deepcopy(self._controls["unscaled"])

        return new

    @property
    def states(self) -> Union[list, dict]:
        """
        Returns the state in list if more than one phases, otherwise it returns the only dict

        Returns
        -------
        The states data
        """
        states_scaled = self._states["scaled"]
        states_unscaled = self._states["unscaled"]
        return OptimizationVariableContainer(states_scaled, states_unscaled)

    def no_intermediate(self, states) -> Union[list, dict]:
        """
        Returns the state in list if more than one phases, otherwise it returns the only dict
        it removes the intermediate states in the case COLLOCATION Solver is used

        Returns
        -------
        The states data without intermediate states in the case of collocation
        """

        if self.is_merged:
            idx_no_intermediate = []
            for i, nlp in enumerate(self.ocp.nlp):
                if type(nlp.ode_solver) is OdeSolver.COLLOCATION:
                    idx_no_intermediate.append(
                        list(
                            range(
                                0,
                                nlp.ns * (nlp.ode_solver.polynomial_degree + 1) + 1,
                                nlp.ode_solver.polynomial_degree + 1,
                            )
                        )
                    )
                else:
                    idx_no_intermediate.append(list(range(0, self.ocp.nlp[i].ns + 1, 1)))

            # merge the index of the intermediate states
            all_intermediate_idx = []
            previous_end = (
                -1 * (self.ocp.nlp[0].ode_solver.polynomial_degree + 1)
                if type(self.ocp.nlp[0].ode_solver) is OdeSolver.COLLOCATION
                else -1
            )

            for p, idx in enumerate(idx_no_intermediate):
                offset = (
                    (self.ocp.nlp[p].ode_solver.polynomial_degree + 1)
                    if type(self.ocp.nlp[p].ode_solver) is OdeSolver.COLLOCATION
                    else 1
                )
                if p == 0:
                    all_intermediate_idx.extend([*idx[:-1]])
                else:
                    previous_end = all_intermediate_idx[-1]
                    new_idx = [previous_end + i + offset for i in idx[0:-1]]
                    all_intermediate_idx.extend(new_idx)
            all_intermediate_idx.append(previous_end + idx[-1] + offset)  # add the last index

            # build the new states dictionary for each key
            states_no_intermediate = dict()
            for key in states[0].keys():
                # keep one value each five values
                states_no_intermediate[key] = states[0][key][:, all_intermediate_idx]

            return states_no_intermediate

        else:
            states_no_intermediate = []
            for i, nlp in enumerate(self.ocp.nlp):
                if type(nlp.ode_solver) is OdeSolver.COLLOCATION:
                    states_no_intermediate.append(dict())
                    for key in states[i].keys():
                        # keep one value each five values
                        states_no_intermediate[i][key] = states[i][key][:, :: nlp.ode_solver.polynomial_degree + 1]
                else:
                    states_no_intermediate.append(states[i])

            return states_no_intermediate[0] if len(states_no_intermediate) == 1 else states_no_intermediate

    @property
    def states_scaled_no_intermediate(self) -> Union[list, dict]:
        """
        Returns the state in list if more than one phases, otherwise it returns the only dict
        it removes the intermediate states in the case COLLOCATION Solver is used

        Returns
        -------
        The states data without intermediate states in the case of collocation
        """
        return self.no_intermediate(self._states["scaled"])

    @property
    def states_unscaled_no_intermediate(self) -> Union[list, dict]:
        """
        Returns the state in list if more than one phases, otherwise it returns the only dict
        it removes the intermediate states in the case COLLOCATION Solver is used

        Returns
        -------
        The states data without intermediate states in the case of collocation
        """
        return self.no_intermediate(self._states["unscaled"])

    @property
    def controls(self) -> Union[list, dict]:
        """
        Returns the controls in list if more than one phases, otherwise it returns the only dict

        Returns
        -------
        The controls data
        """

        if not self._controls["scaled"]:
            raise RuntimeError(
                "There is no controls in the solution. "
                "This may happen in "
                "previously integrated and interpolated structure"
            )
        controls_scaled = self._controls["scaled"]
        controls_unscaled = self._controls["unscaled"]
        return OptimizationVariableContainer(controls_scaled, controls_unscaled)

    @property
    def time(self) -> Union[list, dict]:
        """
        Returns the time vector in list if more than one phases, otherwise it returns the only dict

        Returns
        -------
        The time instant vector
        """

        if self._time_vector is None:
            raise RuntimeError(
                "There is no time vector in the solution. "
                "This may happen in "
                "previously integrated and interpolated structure"
            )
        return self._time_vector[0] if len(self._time_vector) == 1 else self._time_vector

    def __integrate_sanity_checks(
        self,
        shooting_type,
        keep_intermediate_points,
        integrator,
    ):
        """
        Sanity checks for the integrate method

        Parameters
        ----------
        shooting_type: Shooting
            The shooting type
        keep_intermediate_points: bool
            If True, the intermediate points are kept
        integrator: Integrator
            The integrator to use such as SolutionIntegrator.OCP, SolutionIntegrator.SCIPY_RK45, etc...
        """
        if self.is_integrated:
            raise RuntimeError("Cannot integrate twice")
        if self.is_interpolated:
            raise RuntimeError("Cannot integrate after interpolating")
        if self.is_merged:
            raise RuntimeError("Cannot integrate after merging phases")

        if shooting_type == Shooting.MULTIPLE and not keep_intermediate_points:
            raise ValueError(
                "shooting_type=Shooting.MULTIPLE and keep_intermediate_points=False cannot be used simultaneously."
                "When using multiple shooting, the intermediate points should be kept."
            )

        n_direct_collocation = sum([nlp.ode_solver.is_direct_collocation for nlp in self.ocp.nlp])
        if n_direct_collocation > 0 and integrator == SolutionIntegrator.OCP:
            raise ValueError(
                "When the ode_solver of the Optimal Control Problem is OdeSolver.COLLOCATION, "
                "we cannot use the SolutionIntegrator.OCP.\n"
                "We must use one of the SolutionIntegrator provided by scipy with any Shooting Enum such as"
                " Shooting.SINGLE, Shooting.MULTIPLE, or Shooting.SINGLE_DISCONTINUOUS_PHASE"
            )

    def integrate(
        self,
        shooting_type: Shooting = Shooting.SINGLE,
        keep_intermediate_points: bool = False,
        merge_phases: bool = False,
        integrator: SolutionIntegrator = SolutionIntegrator.SCIPY_RK45,
    ) -> Any:
        """
        Integrate the states

        Parameters
        ----------
        shooting_type: Shooting
            Which type of integration
        keep_intermediate_points: bool
            If the integration should return the intermediate values of the integration [False]
            or only keep the node [True] effective keeping the initial size of the states
        merge_phases: bool
            If the phase should be merged in a unique phase
        integrator: SolutionIntegrator
            Use the scipy integrator RK45 by default, you can use any integrator provided by scipy or the OCP integrator

        Returns
        -------
        A Solution data structure with the states integrated. The controls are removed from this structure
        """

        self.__integrate_sanity_checks(
            shooting_type=shooting_type,
            keep_intermediate_points=keep_intermediate_points,
            integrator=integrator,
        )

        out = self.__perform_integration(
            shooting_type=shooting_type,
            keep_intermediate_points=keep_intermediate_points,
            integrator=integrator,
        )

        if merge_phases:
            out.is_merged = True
            out.phase_time = [out.phase_time[0], sum(out.phase_time[1:])]
            out.ns = sum(out.ns)

            if shooting_type == Shooting.SINGLE:
                out._states["unscaled"] = concatenate_optimization_variables_dict(out._states["unscaled"])
                out._time_vector = [concatenate_optimization_variables(out._time_vector)]

            else:
                out._states["unscaled"] = concatenate_optimization_variables_dict(
                    out._states["unscaled"], continuous=False
                )
                out._time_vector = [
                    concatenate_optimization_variables(
                        out._time_vector, continuous_phase=False, continuous_interval=False
                    )
                ]

        elif shooting_type == Shooting.MULTIPLE:
            out._time_vector = concatenate_optimization_variables(
                out._time_vector, continuous_phase=False, continuous_interval=False, merge_phases=merge_phases
            )

        out.is_integrated = True

        return out

    def _generate_time(
        self,
        keep_intermediate_points: bool = None,
        merge_phases: bool = False,
        shooting_type: Shooting = None,
    ) -> Union[np.ndarray, list[np.ndarray]]:
        """
        Generate time integration vector

        Parameters
        ----------
        keep_intermediate_points
            If the integration should return the intermediate values of the integration [False]
            or only keep the node [True] effective keeping the initial size of the states
        merge_phases: bool
            If the phase should be merged in a unique phase
        shooting_type: Shooting
            Which type of integration such as Shooting.SINGLE_CONTINUOUS or Shooting.MULTIPLE,
            default is None but behaves as Shooting.SINGLE.

        Returns
        -------
        t_integrated: np.ndarray or list of np.ndarray
        The time vector
        """
        if shooting_type is None:
            shooting_type = Shooting.SINGLE_DISCONTINUOUS_PHASE

        time_vector = []
        time_phase = self.phase_time
        for p, nlp in enumerate(self.ocp.nlp):
            is_direct_collocation = nlp.ode_solver.is_direct_collocation

            step_times = self._define_step_times(
                dynamics_step_time=nlp.dynamics[0].step_time,
                ode_solver_steps=nlp.ode_solver.steps,
                is_direct_collocation=is_direct_collocation,
                keep_intermediate_points=keep_intermediate_points,
                continuous=shooting_type == Shooting.SINGLE,
            )

            if shooting_type == Shooting.SINGLE_DISCONTINUOUS_PHASE:
                # discard the last time step because continuity concerns only the end of the phases
                # and not the end of each interval
                step_times = step_times[:-1]

            dt_ns = time_phase[p + 1] / nlp.ns
            time = [(step_times * dt_ns + i * dt_ns).tolist() for i in range(nlp.ns)]

            if shooting_type == Shooting.MULTIPLE:
                # keep all the intervals in separate lists
                flat_time = [np.array(sub_time) for sub_time in time]
            else:
                # flatten the list of list into a list of floats
                flat_time = [st for sub_time in time for st in sub_time]

            # add the final time of the phase
            if shooting_type == Shooting.MULTIPLE:
                flat_time.append(np.array([nlp.ns * dt_ns]))
            if shooting_type == Shooting.SINGLE or shooting_type == Shooting.SINGLE_DISCONTINUOUS_PHASE:
                flat_time += [nlp.ns * dt_ns]

            time_vector.append(sum(time_phase[: p + 1]) + np.array(flat_time))

        if merge_phases:
            return concatenate_optimization_variables(time_vector, continuous_phase=shooting_type == Shooting.SINGLE)
        else:
            return time_vector

    @staticmethod
    def _define_step_times(
        dynamics_step_time: list,
        ode_solver_steps: int,
        keep_intermediate_points: bool = None,
        continuous: bool = True,
        is_direct_collocation: bool = None,
    ) -> np.ndarray:
        """
        Define the time steps for the integration of the whole phase

        Parameters
        ----------
        dynamics_step_time: list
            The step time of the dynamics function
        ode_solver_steps: int
            The number of steps of the ode solver
        keep_intermediate_points: bool
            If the integration should return the intermediate values of the integration [False]
            or only keep the node [True] effective keeping the initial size of the states
        continuous: bool
            If the arrival value of a node should be discarded [True] or kept [False]. The value of an integrated
            arrival node and the beginning of the next one are expected to be almost equal when the problem converged
        is_direct_collocation: bool
            If the ode solver is direct collocation

        Returns
        -------
        step_times: np.ndarray
            The time steps for each interval of the phase of ocp
        """

        if keep_intermediate_points is None:
            keep_intermediate_points = True if is_direct_collocation else False

        if is_direct_collocation:
            # time is not linear because of the collocation points
            step_times = (
                np.array(dynamics_step_time + [1])
                if keep_intermediate_points
                else np.array(dynamics_step_time + [1])[[0, -1]]
            )

        else:
            # time is linear in the case of direct multiple shooting
            step_times = np.linspace(0, 1, ode_solver_steps + 1) if keep_intermediate_points else np.array([0, 1])
        # it does not take the last nodes of each interval
        if continuous:
            step_times = step_times[:-1]

        return step_times

    def _get_first_frame_states(self, sol, shooting_type: Shooting, phase: int) -> np.ndarray:
        """
        Get the first frame of the states for a given phase,
        according to the shooting type, the integrator and the phase of the ocp

        Parameters
        ----------
        sol: Solution
            The initial state of the phase
        shooting_type: Shooting
            The shooting type to use
        phase: int
            The phase of the ocp to consider

        Returns
        -------
        np.ndarray
            Shape is n_states x 1 if Shooting.SINGLE_CONTINUOUS or Shooting.SINGLE
            Shape is n_states x n_shooting if Shooting.MULTIPLE
        """
        # Get the first frame of the phase
        if shooting_type == Shooting.SINGLE:
            if phase != 0:
                x0 = sol._states["unscaled"][phase - 1]["all"][:, -1]  # the last node of the previous phase
                u0 = self._controls["unscaled"][phase - 1]["all"][:, -1]
                params = self.parameters["all"]
                val = self.ocp.phase_transitions[phase - 1].function(vertcat(x0, x0), vertcat(u0, u0), params)
                if val.shape[0] != x0.shape[0]:
                    raise RuntimeError(
                        f"Phase transition must have the same number of states ({val.shape[0]}) "
                        f"when integrating with Shooting.SINGLE_CONTINUOUS. If it is not possible, "
                        f"please integrate with Shooting.SINGLE"
                    )
                x0 += np.array(val)[:, 0]
                return x0
            else:
                return self._states["unscaled"][phase]["all"][:, 0]

        elif shooting_type == Shooting.SINGLE_DISCONTINUOUS_PHASE:
            return self._states["unscaled"][phase]["all"][:, 0]

        elif shooting_type == Shooting.MULTIPLE:
            return (
                self.states_unscaled_no_intermediate[phase]["all"][:, :-1]
                if len(self.ocp.nlp) > 1
                else self.states_unscaled_no_intermediate["all"][:, :-1]
            )
        else:
            raise NotImplementedError(f"Shooting type {shooting_type} is not implemented")

    def __perform_integration(
        self,
        shooting_type: Shooting,
        keep_intermediate_points: bool,
        integrator: SolutionIntegrator,
    ):
        """
        This function performs the integration of the system dynamics
        with different options using scipy or the default integrator

        Parameters
        ----------
        shooting_type: Shooting
            Which type of integration (SINGLE_CONTINUOUS, MULTIPLE, SINGLE)
        keep_intermediate_points: bool
            If the integration should return the intermediate values of the integration
        integrator
            Use the ode solver defined by the OCP or use a separate integrator provided by scipy such as RK45 or DOP853

        Returns
        -------
        Solution
            A Solution data structure with the states integrated. The controls are removed from this structure
        """

        # Copy the data
        out = self.copy(skip_data=True)
        out.recomputed_time_steps = integrator != SolutionIntegrator.OCP
        out._states["unscaled"] = [dict() for _ in range(len(self._states["unscaled"]))]
        out._time_vector = self._generate_time(
            keep_intermediate_points=keep_intermediate_points,
            merge_phases=False,
            shooting_type=shooting_type,
        )

        params = self.parameters["all"]

        for p, (nlp, t_eval) in enumerate(zip(self.ocp.nlp, out._time_vector)):
            states_phase_idx = self.ocp.nlp[p].use_states_from_phase_idx
            controls_phase_idx = self.ocp.nlp[p].use_controls_from_phase_idx
            param_scaling = nlp.parameters.scaling
            x0 = self._get_first_frame_states(out, shooting_type, phase=p)
<<<<<<< HEAD
            u = self._controls["unscaled"][p]["all"]

            if integrator != SolutionIntegrator.OCP:

                out._states["unscaled"][p]["all"] = solve_ivp_interface(
=======
            u = self._controls[controls_phase_idx]["all"]

            if integrator != SolutionIntegrator.OCP:

                out._states[states_phase_idx]["all"] = solve_ivp_interface(
>>>>>>> 8c1cd1a8
                    dynamics_func=nlp.dynamics_func,
                    keep_intermediate_points=keep_intermediate_points,
                    t_eval=t_eval[:-1] if shooting_type == Shooting.MULTIPLE else t_eval,
                    x0=x0,
                    u=u,
                    params=params,
                    method=integrator.value,
                    control_type=nlp.control_type,
                )

            else:

<<<<<<< HEAD
                out._states["unscaled"][p]["all"] = solve_ivp_bioptim_interface(
=======
                out._states[states_phase_idx]["all"] = solve_ivp_bioptim_interface(
>>>>>>> 8c1cd1a8
                    dynamics_func=nlp.dynamics,
                    keep_intermediate_points=keep_intermediate_points,
                    x0=x0,
                    u=u,
                    params=params,
                    param_scaling=param_scaling,
                    shooting_type=shooting_type,
                    control_type=nlp.control_type,
                )

            if shooting_type == Shooting.MULTIPLE:
                # last node of the phase is not integrated but do exist as an independent node
<<<<<<< HEAD
                out._states["unscaled"][p]["all"] = np.concatenate(
                    (out._states["unscaled"][p]["all"], self._states["unscaled"][p]["all"][:, -1:]), axis=1
                )

            # Dispatch the integrated values to all the keys
            for key in nlp.states["unscaled"]:
                out._states["unscaled"][p][key] = out._states["unscaled"][p]["all"][
                    nlp.states["unscaled"][key].index, :
                ]
=======
                out._states[states_phase_idx]["all"] = np.concatenate(
                    (
                        out._states[states_phase_idx]["all"],
                        self._states[states_phase_idx]["all"][:, -1:],
                    ),
                    axis=1,
                )

            # Dispatch the integrated values to all the keys
            for key in nlp.states:
                out._states[states_phase_idx][key] = out._states[states_phase_idx]["all"][nlp.states[key].index, :]
>>>>>>> 8c1cd1a8

        return out

    def interpolate(self, n_frames: Union[int, list, tuple]) -> Any:
        """
        Interpolate the states

        Parameters
        ----------
        n_frames: Union[int, list, tuple]
            If the value is an int, the Solution returns merges the phases,
            otherwise, it interpolates them independently

        Returns
        -------
        A Solution data structure with the states integrated. The controls are removed from this structure
        """

        out = self.copy(skip_data=True)

        t_all = []
        for p, data in enumerate(self._states["unscaled"]):
            nlp = self.ocp.nlp[p]
            if nlp.ode_solver.is_direct_collocation and not self.recomputed_time_steps:
                time_offset = sum(out.phase_time[: p + 1])
                step_time = np.array(nlp.dynamics[0].step_time)
                dt = out.phase_time[p + 1] / nlp.ns
                t_tp = np.array([step_time * dt + s * dt + time_offset for s in range(nlp.ns)]).reshape(-1, 1)
                t_all.append(np.concatenate((t_tp, [[t_tp[-1, 0]]]))[:, 0])
            else:
                t_all.append(np.linspace(sum(out.phase_time[: p + 1]), sum(out.phase_time[: p + 2]), out.ns[p] + 1))

        if isinstance(n_frames, int):
            _, data_states, _, _, out.phase_time, out.ns = self._merge_phases(skip_controls=True)
            t_all = [np.concatenate((np.concatenate([_t[:-1] for _t in t_all]), [t_all[-1][-1]]))]

            n_frames = [n_frames]
            out.is_merged = True
        elif isinstance(n_frames, (list, tuple)) and len(n_frames) == len(self._states["unscaled"]):
            data_states = self._states["unscaled"]
        else:
            raise ValueError(
                "n_frames should either be a int to merge_phases phases "
                "or a list of int of the number of phases dimension"
            )

        out._states["unscaled"] = []
        for _ in range(len(data_states)):
            out._states["unscaled"].append({})
        for p in range(len(data_states)):
            x_phase = data_states[p]["all"]
            n_elements = x_phase.shape[0]

            t_phase = t_all[p]
            t_phase, time_index = np.unique(t_phase, return_index=True)
            t_int = np.linspace(t_phase[0], t_phase[-1], n_frames[p])

            x_interpolate = np.ndarray((n_elements, n_frames[p]))
            for j in range(n_elements):
                s = sci_interp.splrep(t_phase, x_phase[j, time_index], k=1)
                x_interpolate[j, :] = sci_interp.splev(t_int, s)
            out._states["unscaled"][p]["all"] = x_interpolate

            offset = 0
            for key in data_states[p]:
                if key == "all":
                    continue
                n_elements = data_states[p][key].shape[0]
                out._states["unscaled"][p][key] = out._states["unscaled"][p]["all"][offset : offset + n_elements]
                offset += n_elements

        out.is_interpolated = True
        return out

    def merge_phases(self) -> Any:
        """
        Get a data structure where all the phases are merged into one

        Returns
        -------
        The new data structure with the phases merged
        """

        new = self.copy(skip_data=True)
        new.parameters = deepcopy(self.parameters)
        (
            new._states["scaled"],
            new._states["unscaled"],
            new._controls["scaled"],
            new._controls["unscaled"],
            new.phase_time,
            new.ns,
        ) = self._merge_phases()
        new._time_vector = [np.array(concatenate_optimization_variables(self._time_vector))]
        new.is_merged = True
        return new

    def _merge_phases(self, skip_states: bool = False, skip_controls: bool = False, continuous: bool = True) -> tuple:
        """
        Actually performing the phase merging

        Parameters
        ----------
        skip_states: bool
            If the merge should ignore the states
        skip_controls: bool
            If the merge should ignore the controls
        continuous: bool
            If the last frame of each phase should be kept [False] or discard [True]

        Returns
        -------
        A tuple containing the new states, new controls, the recalculated phase time
        and the new number of shooting points
        """

        if self.is_merged:
            return (
                deepcopy(self._states["scaled"]),
                deepcopy(self._states["unscaled"]),
                deepcopy(self._controls["scaled"]),
                deepcopy(self._controls["unscaled"]),
                deepcopy(self.phase_time),
                deepcopy(self.ns),
            )

        def _merge(data: list, is_control: bool) -> Union[list, dict]:
            """
            Merge the phases of a states or controls data structure

            Parameters
            ----------
            data: list
                The data to structure to merge the phases
            is_control: bool
                If the current data is a control

            Returns
            -------
            The data merged
            """

            if isinstance(data, dict):
                return data

            # Sanity check (all phases must contain the same keys with the same dimensions)
            keys = data[0].keys()
            sizes = [data[0][d].shape[0] for d in data[0]]
            for d in data:
                if d.keys() != keys or [d[key].shape[0] for key in d] != sizes:
                    raise RuntimeError("Program dimension must be coherent across phases to merge_phases them")

            data_out = [{}]
            for i, key in enumerate(keys):
                data_out[0][key] = np.ndarray((sizes[i], 0))

            add = 0 if is_control or continuous else 1
            for p in range(len(data)):
                d = data[p]
                for key in d:
                    if self.ocp.nlp[p].ode_solver.is_direct_collocation and not is_control:
                        steps = self.ocp.nlp[p].ode_solver.steps + 1
                        data_out[0][key] = np.concatenate(
                            (data_out[0][key], d[key][:, : self.ns[p] * steps + add]), axis=1
                        )
                    else:
                        data_out[0][key] = np.concatenate((data_out[0][key], d[key][:, : self.ns[p] + add]), axis=1)
            if add == 0:
                for key in data[-1]:
                    data_out[0][key] = np.concatenate((data_out[0][key], data[-1][key][:, -1][:, np.newaxis]), axis=1)

            return data_out

        if len(self._states["scaled"]) == 1:
            out_states_scaled = deepcopy(self._states["scaled"])
            out_states = deepcopy(self._states["unscaled"])
        else:
            out_states_scaled = (
                _merge(self.states["scaled"], is_control=False) if not skip_states and self._states["scaled"] else None
            )
            out_states = _merge(self.states["unscaled"], is_control=False) if not skip_states else None

        if len(self._controls["scaled"]) == 1:
            out_controls_scaled = deepcopy(self._controls["scaled"])
            out_controls = deepcopy(self._controls["unscaled"])
        else:
            out_controls_scaled = (
                _merge(self.controls["scaled"], is_control=True)
                if not skip_controls and self._controls["scaled"]
                else None
            )
            out_controls = _merge(self.controls["unscaled"], is_control=True) if not skip_controls else None
        phase_time = [0] + [sum([self.phase_time[i + 1] for i in range(len(self.phase_time) - 1)])]
        ns = [sum(self.ns)]

        return out_states_scaled, out_states, out_controls_scaled, out_controls, phase_time, ns

    def _complete_control(self):
        """
        Controls don't necessarily have dimensions that matches the states. This method aligns them
        """

        for p, nlp in enumerate(self.ocp.nlp):
            if nlp.control_type == ControlType.CONSTANT:
                for key in self._controls["scaled"][p]:
                    self._controls["scaled"][p][key] = np.concatenate(
                        (
                            self._controls["scaled"][p][key],
                            np.nan * np.zeros((self._controls["scaled"][p][key].shape[0], 1)),
                        ),
                        axis=1,
                    )
                    self._controls["unscaled"][p][key] = np.concatenate(
                        (
                            self._controls["unscaled"][p][key],
                            np.nan * np.zeros((self._controls["unscaled"][p][key].shape[0], 1)),
                        ),
                        axis=1,
                    )
            elif nlp.control_type == ControlType.LINEAR_CONTINUOUS:
                pass
            else:
                raise NotImplementedError(f"ControlType {nlp.control_type} is not implemented  in _complete_control")

    def graphs(
        self,
        automatically_organize: bool = True,
        show_bounds: bool = False,
        show_now: bool = True,
        shooting_type: Shooting = Shooting.MULTIPLE,
        integrator: SolutionIntegrator = SolutionIntegrator.OCP,
    ):
        """
        Show the graphs of the simulation

        Parameters
        ----------
        automatically_organize: bool
            If the figures should be spread on the screen automatically
        show_bounds: bool
            If the plot should adapt to bounds (True) or to data (False)
        show_now: bool
            If the show method should be called. This is blocking
        shooting_type: Shooting
            The type of interpolation
        integrator: SolutionIntegrator
            Use the scipy solve_ivp integrator for RungeKutta 45 instead of currently defined integrator
        """

        if self.is_merged or self.is_interpolated or self.is_integrated:
            raise NotImplementedError("It is not possible to graph a modified Solution yet")

        plot_ocp = self.ocp.prepare_plots(automatically_organize, show_bounds, shooting_type, integrator)
        plot_ocp.update_data(self.vector)
        if show_now:
            plt.show()

    def animate(
        self, n_frames: int = 0, shooting_type: Shooting = None, show_now: bool = True, **kwargs: Any
    ) -> Union[None, list]:
        """
        Animate the simulation

        Parameters
        ----------
        n_frames: int
            The number of frames to interpolate to. If the value is 0, the data are merged to a one phase if possible.
            If the value is -1, the data is not merge in one phase
        shooting_type: Shooting
            The Shooting type to animate
        show_now: bool
            If the bioviz exec() function should be called automatically. This is blocking method
        kwargs: Any
            Any parameters to pass to bioviz

        Returns
        -------
            A list of bioviz structures (one for each phase). So one can call exec() by hand
        """

        try:
            import bioviz
        except ModuleNotFoundError:
            raise RuntimeError("bioviz must be install to animate the model")

        from ..interfaces.biorbd_model import BiorbdModel

        check_version(bioviz, "2.1.0", "2.3.0")

        data_to_animate = self.integrate(shooting_type=shooting_type) if shooting_type else self.copy()
        if n_frames == 0:
            try:
                data_to_animate = data_to_animate.interpolate(sum(self.ns))
            except RuntimeError:
                pass

        elif n_frames > 0:
            data_to_animate = data_to_animate.interpolate(n_frames)

        states_scaled = data_to_animate.states
        states = states_scaled["unscaled"]
        if not isinstance(states, (list, tuple)):
            states = [states]

        all_bioviz = []
        for idx_phase, data in enumerate(states):

            if not isinstance(self.ocp.nlp[idx_phase].model, BiorbdModel):
                raise NotImplementedError("Animation is only implemented for biorbd models")

            # Convert parameters to actual values
            nlp = self.ocp.nlp[idx_phase]
            for param in nlp.parameters:
                if param.function:
                    param.function(nlp.model, self.parameters[param.name], **param.params)

            # noinspection PyTypeChecker
            biorbd_model: BiorbdModel = nlp.model

            all_bioviz.append(bioviz.Viz(biorbd_model.path, **kwargs))
            all_bioviz[-1].load_movement(self.ocp.nlp[idx_phase].variable_mappings["q"].to_second.map(data["q"]))
            for objective in self.ocp.nlp[idx_phase].J:
                if objective.target is not None:
                    if objective.type in (
                        ObjectiveFcn.Mayer.TRACK_MARKERS,
                        ObjectiveFcn.Lagrange.TRACK_MARKERS,
                    ) and objective.node[0] in (Node.ALL, Node.ALL_SHOOTING):
                        all_bioviz[-1].load_experimental_markers(objective.target[0])

        if show_now:
            b_is_visible = [True] * len(all_bioviz)
            while sum(b_is_visible):
                for i, b in enumerate(all_bioviz):
                    if b.vtk_window.is_active:
                        b.update()
                    else:
                        b_is_visible[i] = False
            return None
        else:
            return all_bioviz

    def _get_penalty_cost(self, nlp, penalty):
        phase_idx = nlp.phase_idx
        steps = nlp.ode_solver.steps + 1 if nlp.ode_solver.is_direct_collocation else 1

        val = []
        val_weighted = []
        p = self.parameters["all"]
        dt = (
            Function("time", [nlp.parameters.cx], [penalty.dt])(self.parameters["time"])
            if "time" in self.parameters
            else penalty.dt
        )

        if penalty.multinode_constraint:
            penalty.node_idx = [penalty.node_idx]

        for idx in penalty.node_idx:
            x = []
            u = []
            target = []
            if nlp is not None:
                if penalty.transition:
                    phase_post = (phase_idx + 1) % len(self._states["scaled"])
                    x = np.concatenate(
                        (
                            self._states["scaled"][phase_idx]["all"][:, -1],
                            self._states["scaled"][phase_post]["all"][:, 0],
                        )
                    )
                    u = np.concatenate(
                        (
                            self._controls["scaled"][phase_idx]["all"][:, -1],
                            self._controls["scaled"][phase_post]["all"][:, 0],
                        )
                    )
                elif penalty.multinode_constraint:

                    x = np.concatenate(
                        (
                            self._states["scaled"][penalty.phase_first_idx]["all"][:, idx[0]],
                            self._states["scaled"][penalty.phase_second_idx]["all"][:, idx[1]],
                        )
                    )
                    # Make an exception to the fact that U is not available for the last node
                    mod_u0 = 1 if penalty.first_node == Node.END else 0
                    mod_u1 = 1 if penalty.second_node == Node.END else 0
                    u = np.concatenate(
                        (
                            self._controls["scaled"][penalty.phase_first_idx]["all"][:, idx[0] - mod_u0],
                            self._controls["scaled"][penalty.phase_second_idx]["all"][:, idx[1] - mod_u1],
                        )
                    )

                else:
                    col_x_idx = list(range(idx * steps, (idx + 1) * steps)) if penalty.integrate else [idx]
                    col_u_idx = [idx]
                    if (
                        penalty.derivative
                        or penalty.explicit_derivative
                        or penalty.integration_rule == IntegralApproximation.TRAPEZOIDAL
                    ):
                        col_x_idx.append((idx + 1) * (steps if nlp.ode_solver.is_direct_shooting else 1))

                        if (
                            penalty.integration_rule != IntegralApproximation.TRAPEZOIDAL
                        ) or nlp.control_type == ControlType.LINEAR_CONTINUOUS:
                            col_u_idx.append((idx + 1))
                    elif penalty.integration_rule == IntegralApproximation.TRUE_TRAPEZOIDAL:
                        if nlp.control_type == ControlType.LINEAR_CONTINUOUS:
                            col_u_idx.append((idx + 1))
                    if nlp.ode_solver.is_direct_collocation and (
                        "Lagrange" in penalty.type.__str__() or "Mayer" in penalty.type.__str__()
                    ):
                        x = (
                            self.states_unscaled_no_intermediate["all"][:, col_x_idx]
                            if len(self.phase_time) - 1 == 1
                            else self.states_unscaled_no_intermediate[phase_idx]["all"][:, col_x_idx]
                        )
                    else:
                        x = self._states["scaled"][phase_idx]["all"][:, col_x_idx]

                    u = self._controls["scaled"][phase_idx]["all"][:, col_u_idx]
                    if penalty.target is None:
                        target = []
                    elif (
                        penalty.integration_rule == IntegralApproximation.TRAPEZOIDAL
                        or penalty.integration_rule == IntegralApproximation.TRUE_TRAPEZOIDAL
                    ):
                        target = np.vstack(
                            (
                                penalty.target[0][:, penalty.node_idx.index(idx)],
                                penalty.target[1][:, penalty.node_idx.index(idx)],
                            )
                        ).T
                    else:
                        target = penalty.target[0][..., penalty.node_idx.index(idx)]

            val.append(penalty.function_non_threaded(x, u, p))
            val_weighted.append(penalty.weighted_function_non_threaded(x, u, p, penalty.weight, target, dt))

        val = np.nansum(val)
        val_weighted = np.nansum(val_weighted)

        return val, val_weighted

    def detailed_cost_values(self):
        """
        Adds the detailed objective functions and/or constraints values to sol

        Parameters
        ----------
        cost_type: CostType
            The type of cost to console print
        """

        for nlp in self.ocp.nlp:
            for penalty in nlp.J_internal + nlp.J:
                if not penalty:
                    continue
                val, val_weighted = self._get_penalty_cost(nlp, penalty)
                self.detailed_cost += [
                    {"name": penalty.type.__str__(), "cost_value_weighted": val_weighted, "cost_value": val}
                ]
        return

    def print_cost(self, cost_type: CostType = CostType.ALL):
        """
        Print the objective functions and/or constraints to the console

        Parameters
        ----------
        cost_type: CostType
            The type of cost to console print
        """

        def print_penalty_list(nlp, penalties, print_only_weighted):
            running_total = 0

            for penalty in penalties:
                if not penalty:
                    continue

                val, val_weighted = self._get_penalty_cost(nlp, penalty)
                running_total += val_weighted

                self.detailed_cost += [
                    {
                        "name": penalty.type.__str__(),
                        "penalty": penalty.type.__str__().split(".")[0],
                        "function": penalty.name,
                        "cost_value_weighted": val_weighted,
                        "cost_value": val,
                        "params": penalty.params,
                        "derivative": penalty.derivative,
                        "explicit_derivative": penalty.explicit_derivative,
                        "integration_rule": penalty.integration_rule.name,
                        "weight": penalty.weight,
                        "expand": penalty.expand,
                        "node": penalty.node[0].name if penalty.node != Node.TRANSITION else penalty.node.name,
                    }
                ]
                if print_only_weighted:
                    print(f"{penalty.type}: {val_weighted}")
                else:
                    print(f"{penalty.type}: {val_weighted} (non weighted {val: .2f})")

            return running_total

        def print_objective_functions(ocp):
            """
            Print the values of each objective function to the console
            """
            print(f"\n---- COST FUNCTION VALUES ----")
            running_total = print_penalty_list(None, ocp.J_internal, False)
            running_total += print_penalty_list(None, ocp.J, False)
            if running_total:
                print("")

            for nlp in ocp.nlp:
                print(f"PHASE {nlp.phase_idx}")
                running_total += print_penalty_list(nlp, nlp.J_internal, False)
                running_total += print_penalty_list(nlp, nlp.J, False)
                print("")

            print(f"Sum cost functions: {running_total}")
            print(f"------------------------------")

        def print_constraints(ocp, sol):
            """
            Print the values of each constraint with its lagrange multiplier to the console
            """

            if sol.constraints is None:
                return

            # Todo, min/mean/max
            print(f"\n--------- CONSTRAINTS ---------")
            if (
                print_penalty_list(None, ocp.g_internal, True)
                + print_penalty_list(None, ocp.g_implicit, True)
                + print_penalty_list(None, ocp.g, True)
            ):
                print("")

            for idx_phase, nlp in enumerate(ocp.nlp):
                print(f"PHASE {idx_phase}")
                print_penalty_list(nlp, nlp.g_internal, True)
                print_penalty_list(nlp, nlp.g_implicit, True)
                print_penalty_list(nlp, nlp.g, True)
                print("")
            print(f"------------------------------")

        if cost_type == CostType.OBJECTIVES:
            print_objective_functions(self.ocp)
        elif cost_type == CostType.CONSTRAINTS:
            print_constraints(self.ocp, self)
        elif cost_type == CostType.ALL:
            print(
                f"Solver reported time: {self.solver_time_to_optimize} sec\n"
                f"Real time: {self.real_time_to_optimize} sec"
            )
            self.print_cost(CostType.OBJECTIVES)
            self.print_cost(CostType.CONSTRAINTS)
        else:
            raise ValueError("print can only be called with CostType.OBJECTIVES or CostType.CONSTRAINTS")


def concatenate_optimization_variables_dict(
    variable: list[dict[np.ndarray]], continuous: bool = True
) -> list[dict[np.ndarray]]:
    """
    This function concatenates the decision variables of the phases of the system
    into a single array, omitting the last element of each phase except for the last one.

    Parameters
    ----------
    variable : list or dict
        list of decision variables of the phases of the system
    continuous: bool
        If the arrival value of a node should be discarded [True] or kept [False].

    Returns
    -------
    z_concatenated : np.ndarray or dict
        array of the decision variables of the phases of the system concatenated
    """
    if isinstance(variable, list):
        if isinstance(variable[0], dict):
            variable_dict = dict()
            for key in variable[0].keys():
                variable_dict[key] = [v_i[key] for v_i in variable]
                final_tuple = [
                    y[:, :-1] if i < (len(variable_dict[key]) - 1) and continuous else y
                    for i, y in enumerate(variable_dict[key])
                ]
                variable_dict[key] = np.hstack(final_tuple)
            return [variable_dict]
    else:
        raise ValueError("the input must be a list")


def concatenate_optimization_variables(
    variable: Union[list[np.ndarray], np.ndarray],
    continuous_phase: bool = True,
    continuous_interval: bool = True,
    merge_phases: bool = True,
) -> Union[np.ndarray, list[dict[np.ndarray]]]:
    """
    This function concatenates the decision variables of the phases of the system
    into a single array, omitting the last element of each phase except for the last one.

    Parameters
    ----------
    variable : list or dict
        list of decision variables of the phases of the system
    continuous_phase: bool
        If the arrival value of a node should be discarded [True] or kept [False]. The value of an integrated
    continuous_interval: bool
        If the arrival value of a node of each interval should be discarded [True] or kept [False].
        Only useful in direct multiple shooting
    merge_phases: bool
        If the decision variables of each phase should be merged into a single array [True] or kept separated [False].

    Returns
    -------
    z_concatenated : np.ndarray or dict
        array of the decision variables of the phases of the system concatenated
    """
    if len(variable[0].shape):
        if isinstance(variable[0][0], np.ndarray):
            z_final = []
            for zi in variable:
                z_final.append(concatenate_optimization_variables(zi, continuous_interval))

            if merge_phases:
                return concatenate_optimization_variables(z_final, continuous_phase)
            else:
                return z_final
        else:

            final_tuple = []
            for i, y in enumerate(variable):
                if i < (len(variable) - 1) and continuous_phase:
                    final_tuple.append(y[:, :-1] if len(y.shape) == 2 else y[:-1])
                else:
                    final_tuple.append(y)

        return np.hstack(final_tuple)<|MERGE_RESOLUTION|>--- conflicted
+++ resolved
@@ -1,10 +1,8 @@
-from typing import Any, Union, Callable, List
-from copy import deepcopy, copy
-
-import biorbd_casadi as biorbd
+from typing import Any, Union
+from copy import deepcopy
+
 import numpy as np
 from scipy import interpolate as sci_interp
-from scipy.integrate import solve_ivp
 from casadi import vertcat, DM, Function
 from matplotlib import pyplot as plt
 
@@ -339,8 +337,8 @@
             self.status = _sol["status"]
 
             # Extract the data now for further use
+            self._states, self._controls = self.to_unscaled_values()
             self._states["scaled"], self._controls["scaled"], self.parameters = self.ocp.v.to_dictionaries(self.vector)
-            self._states["unscaled"], self._controls["unscaled"] = self.to_unscaled_values()
             self._complete_control()
             self.phase_time = self.ocp.v.extract_phase_time(self.vector)
             self._time_vector = self._generate_time()
@@ -403,8 +401,8 @@
                 for p, s in enumerate(sol_params):
                     self.vector = np.concatenate((self.vector, np.repeat(s.init, self.ns[p] + 1)[:, np.newaxis]))
 
+            self._states, self._controls = self.to_unscaled_values()
             self._states["scaled"], self._controls["scaled"], self.parameters = self.ocp.v.to_dictionaries(self.vector)
-            self._states["unscaled"], self._controls["unscaled"] = self.to_unscaled_values()
             self._complete_control()
             self.phase_time = self.ocp.v.extract_phase_time(self.vector)
 
@@ -419,8 +417,8 @@
             """
 
             self.vector = _sol
+            self._states, self._controls = self.to_unscaled_values()
             self._states["scaled"], self._controls["scaled"], self.parameters = self.ocp.v.to_dictionaries(self.vector)
-            self._states["unscaled"], self._controls["unscaled"] = self.to_unscaled_values()
             self._complete_control()
             self.phase_time = self.ocp.v.extract_phase_time(self.vector)
 
@@ -514,14 +512,14 @@
         new._time_vector = deepcopy(self._time_vector)
 
         if skip_data:
+            new._states, new._controls= [], []
             new._states["scaled"], new._controls["scaled"], new.parameters = [], [], {}
-            new._states["unscaled"], new._controls["unscaled"] = [], []
         else:
+            new._states = deepcopy(self._states["unscaled"])
+            new._controls = deepcopy(self._controls["unscaled"])
             new._states["scaled"] = deepcopy(self._states["scaled"])
             new._controls["scaled"] = deepcopy(self._controls["scaled"])
             new.parameters = deepcopy(self.parameters)
-            new._states["unscaled"] = deepcopy(self._states["unscaled"])
-            new._controls["unscaled"] = deepcopy(self._controls["unscaled"])
 
         return new
 
@@ -754,12 +752,12 @@
             out.ns = sum(out.ns)
 
             if shooting_type == Shooting.SINGLE:
-                out._states["unscaled"] = concatenate_optimization_variables_dict(out._states["unscaled"])
+                out._states = concatenate_optimization_variables_dict(out._states)
                 out._time_vector = [concatenate_optimization_variables(out._time_vector)]
 
             else:
-                out._states["unscaled"] = concatenate_optimization_variables_dict(
-                    out._states["unscaled"], continuous=False
+                out._states = concatenate_optimization_variables_dict(
+                    out._states, continuous=False
                 )
                 out._time_vector = [
                     concatenate_optimization_variables(
@@ -920,8 +918,8 @@
         # Get the first frame of the phase
         if shooting_type == Shooting.SINGLE:
             if phase != 0:
-                x0 = sol._states["unscaled"][phase - 1]["all"][:, -1]  # the last node of the previous phase
-                u0 = self._controls["unscaled"][phase - 1]["all"][:, -1]
+                x0 = sol._states[phase - 1]["all"][:, -1]  # the last node of the previous phase
+                u0 = self._controls[phase - 1]["all"][:, -1]
                 params = self.parameters["all"]
                 val = self.ocp.phase_transitions[phase - 1].function(vertcat(x0, x0), vertcat(u0, u0), params)
                 if val.shape[0] != x0.shape[0]:
@@ -933,10 +931,10 @@
                 x0 += np.array(val)[:, 0]
                 return x0
             else:
-                return self._states["unscaled"][phase]["all"][:, 0]
+                return self._states[phase]["all"][:, 0]
 
         elif shooting_type == Shooting.SINGLE_DISCONTINUOUS_PHASE:
-            return self._states["unscaled"][phase]["all"][:, 0]
+            return self._states[phase]["all"][:, 0]
 
         elif shooting_type == Shooting.MULTIPLE:
             return (
@@ -975,7 +973,7 @@
         # Copy the data
         out = self.copy(skip_data=True)
         out.recomputed_time_steps = integrator != SolutionIntegrator.OCP
-        out._states["unscaled"] = [dict() for _ in range(len(self._states["unscaled"]))]
+        out._states = [dict() for _ in range(len(self._states))]
         out._time_vector = self._generate_time(
             keep_intermediate_points=keep_intermediate_points,
             merge_phases=False,
@@ -989,19 +987,9 @@
             controls_phase_idx = self.ocp.nlp[p].use_controls_from_phase_idx
             param_scaling = nlp.parameters.scaling
             x0 = self._get_first_frame_states(out, shooting_type, phase=p)
-<<<<<<< HEAD
-            u = self._controls["unscaled"][p]["all"]
-
+            u = self._controls[controls_phase_idx]["all"]
             if integrator != SolutionIntegrator.OCP:
-
-                out._states["unscaled"][p]["all"] = solve_ivp_interface(
-=======
-            u = self._controls[controls_phase_idx]["all"]
-
-            if integrator != SolutionIntegrator.OCP:
-
                 out._states[states_phase_idx]["all"] = solve_ivp_interface(
->>>>>>> 8c1cd1a8
                     dynamics_func=nlp.dynamics_func,
                     keep_intermediate_points=keep_intermediate_points,
                     t_eval=t_eval[:-1] if shooting_type == Shooting.MULTIPLE else t_eval,
@@ -1013,12 +1001,7 @@
                 )
 
             else:
-
-<<<<<<< HEAD
-                out._states["unscaled"][p]["all"] = solve_ivp_bioptim_interface(
-=======
                 out._states[states_phase_idx]["all"] = solve_ivp_bioptim_interface(
->>>>>>> 8c1cd1a8
                     dynamics_func=nlp.dynamics,
                     keep_intermediate_points=keep_intermediate_points,
                     x0=x0,
@@ -1031,29 +1014,13 @@
 
             if shooting_type == Shooting.MULTIPLE:
                 # last node of the phase is not integrated but do exist as an independent node
-<<<<<<< HEAD
-                out._states["unscaled"][p]["all"] = np.concatenate(
-                    (out._states["unscaled"][p]["all"], self._states["unscaled"][p]["all"][:, -1:]), axis=1
+                out._states[states_phase_idx]["all"] = np.concatenate(
+                    (out._states[states_phase_idx]["all"], self._states[states_phase_idx]["all"][:, -1:]), axis=1
                 )
 
-            # Dispatch the integrated values to all the keys
-            for key in nlp.states["unscaled"]:
-                out._states["unscaled"][p][key] = out._states["unscaled"][p]["all"][
-                    nlp.states["unscaled"][key].index, :
-                ]
-=======
-                out._states[states_phase_idx]["all"] = np.concatenate(
-                    (
-                        out._states[states_phase_idx]["all"],
-                        self._states[states_phase_idx]["all"][:, -1:],
-                    ),
-                    axis=1,
-                )
-
-            # Dispatch the integrated values to all the keys
+                # Dispatch the integrated values to all the keys
             for key in nlp.states:
                 out._states[states_phase_idx][key] = out._states[states_phase_idx]["all"][nlp.states[key].index, :]
->>>>>>> 8c1cd1a8
 
         return out
 
@@ -1075,7 +1042,7 @@
         out = self.copy(skip_data=True)
 
         t_all = []
-        for p, data in enumerate(self._states["unscaled"]):
+        for p, data in enumerate(self._states):
             nlp = self.ocp.nlp[p]
             if nlp.ode_solver.is_direct_collocation and not self.recomputed_time_steps:
                 time_offset = sum(out.phase_time[: p + 1])
@@ -1092,17 +1059,17 @@
 
             n_frames = [n_frames]
             out.is_merged = True
-        elif isinstance(n_frames, (list, tuple)) and len(n_frames) == len(self._states["unscaled"]):
-            data_states = self._states["unscaled"]
+        elif isinstance(n_frames, (list, tuple)) and len(n_frames) == len(self._states):
+            data_states = self._states
         else:
             raise ValueError(
                 "n_frames should either be a int to merge_phases phases "
                 "or a list of int of the number of phases dimension"
             )
 
-        out._states["unscaled"] = []
+        out._states = []
         for _ in range(len(data_states)):
-            out._states["unscaled"].append({})
+            out._states.append({})
         for p in range(len(data_states)):
             x_phase = data_states[p]["all"]
             n_elements = x_phase.shape[0]
@@ -1115,14 +1082,14 @@
             for j in range(n_elements):
                 s = sci_interp.splrep(t_phase, x_phase[j, time_index], k=1)
                 x_interpolate[j, :] = sci_interp.splev(t_int, s)
-            out._states["unscaled"][p]["all"] = x_interpolate
+            out._states[p]["all"] = x_interpolate
 
             offset = 0
             for key in data_states[p]:
                 if key == "all":
                     continue
                 n_elements = data_states[p][key].shape[0]
-                out._states["unscaled"][p][key] = out._states["unscaled"][p]["all"][offset : offset + n_elements]
+                out._states[p][key] = out._states[p]["all"][offset : offset + n_elements]
                 offset += n_elements
 
         out.is_interpolated = True
@@ -1266,10 +1233,10 @@
                         ),
                         axis=1,
                     )
-                    self._controls["unscaled"][p][key] = np.concatenate(
+                    self._controls[p][key] = np.concatenate(
                         (
-                            self._controls["unscaled"][p][key],
-                            np.nan * np.zeros((self._controls["unscaled"][p][key].shape[0], 1)),
+                            self._controls[p][key],
+                            np.nan * np.zeros((self._controls[p][key].shape[0], 1)),
                         ),
                         axis=1,
                     )
