--- conflicted
+++ resolved
@@ -1014,15 +1014,10 @@
             controls_phase_idx = self.ocp.nlp[p].use_controls_from_phase_idx
             param_scaling = nlp.parameters.scaling
             x0 = self._get_first_frame_states(out, shooting_type, phase=p)
-<<<<<<< HEAD
             if self._controls["unscaled"][controls_phase_idx] == {}:
                 u = np.array([])
             else:
                 u = self._controls["unscaled"][controls_phase_idx]["all"]
-=======
-            u = self._controls["unscaled"][controls_phase_idx]["all"]
-
->>>>>>> 2f3f0f97
             if integrator != SolutionIntegrator.OCP:
                 out._states["unscaled"][states_phase_idx]["all"] = solve_ivp_interface(
                     dynamics_func=nlp.dynamics_func,
