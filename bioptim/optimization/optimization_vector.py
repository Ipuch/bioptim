import numpy as np
from casadi import vertcat, DM

from ..misc.enums import ControlType, InterpolationType


class OptimizationVectorHelper:
    """
    Methods
    -------
    vector(self)
        Format the x, u, p and s so they are in one nice (and useful) vector
    bounds(self)
        Format the x, u, p and s bounds so they are in one nice (and useful) vector
    init(self)
        Format the x, u, p and s init so they are in one nice (and useful) vector
    extract_phase_time(self, data: np.ndarray | DM) -> list
        Get the phase time. If time is optimized, the MX/SX values are replaced by their actual optimized time
    to_dictionaries(self, data: np.ndarray | DM) -> tuple
        Convert a vector of solution in an easy to use dictionary, where are the variables are given their proper names
    define_ocp_shooting_points(self)
        Declare all the casadi variables with the right size to be used during a specific phase
    define_ocp_bounds(self)
        Declare and parse the bounds for all the variables (v vector)
    define_ocp_initial_guess(self)
        Declare and parse the initial guesses for all the variables (v vector)
    add_parameter(self, param: Parameter)
        Add a parameter to the parameters pool
    """

    @staticmethod
    def declare_ocp_shooting_points(ocp):
        """
        Declare all the casadi variables with the right size to be used during a specific phase
        """
        x = []
        x_scaled = []
        u = []
        u_scaled = []
        s = []
        s_scaled = []
        for nlp in ocp.nlp:
            x.append([])
            x_scaled.append([])
            u.append([])
            u_scaled.append([])
            s.append([])
<<<<<<< HEAD
            s_scaled.append([])
            if nlp.control_type not in (ControlType.CONSTANT, ControlType.LINEAR_CONTINUOUS, ControlType.NONE):
=======
            if nlp.control_type not in (
                ControlType.CONSTANT,
                ControlType.CONSTANT_WITH_LAST_NODE,
                ControlType.LINEAR_CONTINUOUS,
                ControlType.NONE,
            ):
>>>>>>> 4141770f
                raise NotImplementedError(f"Multiple shooting problem not implemented yet for {nlp.control_type}")

            for k in range(nlp.ns + 1):
                OptimizationVectorHelper._set_node_index(nlp, k)
                if nlp.phase_idx == nlp.use_states_from_phase_idx:
                    if k != nlp.ns and nlp.ode_solver.is_direct_collocation:
                        x_scaled[nlp.phase_idx].append(
                            nlp.cx.sym(
                                "X_scaled_" + str(nlp.phase_idx) + "_" + str(k),
                                nlp.states.scaled.shape,
                                nlp.ode_solver.polynomial_degree + 1,
                            )
                        )
                    else:
                        x_scaled[nlp.phase_idx].append(
                            nlp.cx.sym("X_scaled_" + str(nlp.phase_idx) + "_" + str(k), nlp.states.scaled.shape, 1)
                        )
                    x[nlp.phase_idx].append(
                        x_scaled[nlp.phase_idx][k]
                        * np.concatenate([nlp.x_scaling[key].scaling for key in nlp.states.keys()])
                    )
                else:
                    x_scaled[nlp.phase_idx] = x_scaled[nlp.use_states_from_phase_idx]
                    x[nlp.phase_idx] = x[nlp.use_states_from_phase_idx]

                if nlp.phase_idx == nlp.use_controls_from_phase_idx:
                    if nlp.control_type != ControlType.CONSTANT or (
                        nlp.control_type == ControlType.CONSTANT and k != nlp.ns
                    ):
                        u_scaled[nlp.phase_idx].append(
                            nlp.cx.sym("U_scaled_" + str(nlp.phase_idx) + "_" + str(k), nlp.controls.scaled.shape, 1)
                        )
                        if nlp.controls.keys():
                            u[nlp.phase_idx].append(
                                u_scaled[nlp.phase_idx][0]
                                * np.concatenate([nlp.u_scaling[key].scaling for key in nlp.controls.keys()])
                            )
                else:
                    u_scaled[nlp.phase_idx] = u_scaled[nlp.use_controls_from_phase_idx]
                    u[nlp.phase_idx] = u[nlp.use_controls_from_phase_idx]

                s_scaled[nlp.phase_idx].append(
                    nlp.cx.sym("S_scaled_" + str(nlp.phase_idx) + "_" + str(k), nlp.stochastic_variables.shape, 1)
                )
                if nlp.stochastic_variables.keys():
                    s[nlp.phase_idx].append(
                        s_scaled[nlp.phase_idx][0]
                        * np.concatenate([nlp.s_scaling[key].scaling for key in nlp.stochastic_variables.keys()])
                    )
                else:
                    s[nlp.phase_idx].append(s_scaled[nlp.phase_idx][0])

            OptimizationVectorHelper._set_node_index(nlp, 0)

            nlp.X_scaled = x_scaled[nlp.phase_idx]
            nlp.X = x[nlp.phase_idx]

            nlp.U_scaled = u_scaled[nlp.phase_idx]
            nlp.U = u[nlp.phase_idx]

            nlp.S_scaled = s_scaled[nlp.phase_idx]
            nlp.S = s[nlp.phase_idx]

    @staticmethod
    def vector(ocp):
        """
        Format the x, u, p and s so they are in one nice (and useful) vector

        Returns
        -------
        The vector of all variables
        """

        x_scaled = []
        u_scaled = []
        s_scaled = []
        for nlp in ocp.nlp:
            if nlp.ode_solver.is_direct_collocation:
                x_scaled += [x.reshape((-1, 1)) for x in nlp.X_scaled]
            else:
                x_scaled += nlp.X_scaled
            u_scaled += nlp.U_scaled
            s_scaled += nlp.S_scaled

        return vertcat(*x_scaled, *u_scaled, ocp.parameters.cx, *s_scaled)

    @staticmethod
    def bounds_vectors(ocp) -> tuple[np.ndarray, np.ndarray]:
        """
        Format the x, u and p bounds so they are in one nice (and useful) vector

        Returns
        -------
        The vector of all bounds (min, max)
        """
        v_bounds_min = np.ndarray((0, 1))
        v_bounds_max = np.ndarray((0, 1))

        # For states
        for i_phase in range(ocp.n_phases):
            current_nlp = ocp.nlp[i_phase]

            repeat = 1
            if current_nlp.ode_solver.is_direct_collocation:
                repeat += current_nlp.ode_solver.polynomial_degree

            nlp = ocp.nlp[current_nlp.use_states_from_phase_idx]
            OptimizationVectorHelper._set_node_index(nlp, 0)
            for key in nlp.states:
                if key in nlp.x_bounds.keys():
                    nlp.x_bounds[key].check_and_adjust_dimensions(nlp.states[key].cx.shape[0], nlp.ns)

            for k in range(nlp.ns + 1):
                OptimizationVectorHelper._set_node_index(nlp, k)
                for p in range(repeat if k != nlp.ns else 1):
                    point = k if k != 0 else 0 if p == 0 else 1

                    collapsed_values_min = np.ndarray((nlp.states.shape, 1))
                    collapsed_values_max = np.ndarray((nlp.states.shape, 1))
                    for key in nlp.states:
                        if key in nlp.x_bounds.keys():
                            value_min = (
                                nlp.x_bounds[key].min.evaluate_at(shooting_point=point) / nlp.x_scaling[key].scaling
                            )[:, np.newaxis]
                            value_max = (
                                nlp.x_bounds[key].max.evaluate_at(shooting_point=point) / nlp.x_scaling[key].scaling
                            )[:, np.newaxis]
                        else:
                            value_min = -np.inf
                            value_max = np.inf
                        # Organize the controls according to the correct indices
                        collapsed_values_min[nlp.states[key].index, :] = value_min
                        collapsed_values_max[nlp.states[key].index, :] = value_max

                    v_bounds_min = np.concatenate((v_bounds_min, np.reshape(collapsed_values_min.T, (-1, 1))))
                    v_bounds_max = np.concatenate((v_bounds_max, np.reshape(collapsed_values_max.T, (-1, 1))))

        # For controls
        for i_phase in range(ocp.n_phases):
            current_nlp = ocp.nlp[i_phase]
            nlp = ocp.nlp[current_nlp.use_controls_from_phase_idx]
            OptimizationVectorHelper._set_node_index(nlp, 0)
            if nlp.control_type in (ControlType.CONSTANT, ControlType.NONE):
                ns = nlp.ns
            elif nlp.control_type in (ControlType.LINEAR_CONTINUOUS, ControlType.CONSTANT_WITH_LAST_NODE):
                ns = nlp.ns + 1
            else:
                raise NotImplementedError(f"Multiple shooting problem not implemented yet for {nlp.control_type}")

            for key in nlp.controls.keys():
                if key in nlp.u_bounds.keys():
                    nlp.u_bounds[key].check_and_adjust_dimensions(nlp.controls[key].cx.shape[0], ns - 1)

            for k in range(ns):
                OptimizationVectorHelper._set_node_index(nlp, k)
                collapsed_values_min = np.ndarray((nlp.controls.shape, 1))
                collapsed_values_max = np.ndarray((nlp.controls.shape, 1))
                for key in nlp.controls:
                    if key in nlp.u_bounds.keys():
                        value_min = nlp.u_bounds[key].min.evaluate_at(shooting_point=k) / nlp.u_scaling[key].scaling
                        value_max = nlp.u_bounds[key].max.evaluate_at(shooting_point=k) / nlp.u_scaling[key].scaling
                    else:
                        value_min = -np.inf
                        value_max = np.inf

                    # Organize the controls according to the correct indices
                    collapsed_values_min[nlp.controls[key].index, 0] = value_min
                    collapsed_values_max[nlp.controls[key].index, 0] = value_max

                v_bounds_min = np.concatenate((v_bounds_min, np.reshape(collapsed_values_min.T, (-1, 1))))
                v_bounds_max = np.concatenate((v_bounds_max, np.reshape(collapsed_values_max.T, (-1, 1))))

        # For parameters
        collapsed_values_min = np.ones((ocp.parameters.shape, 1)) * -np.inf
        collapsed_values_max = np.ones((ocp.parameters.shape, 1)) * np.inf
        for key in ocp.parameters.keys():
            if key not in ocp.parameter_bounds.keys():
                continue

            scaled_bounds = ocp.parameter_bounds[key].scale(ocp.parameters[key].scaling)
            collapsed_values_min[ocp.parameters[key].index, :] = scaled_bounds.min
            collapsed_values_max[ocp.parameters[key].index, :] = scaled_bounds.max
        v_bounds_min = np.concatenate((v_bounds_min, np.reshape(collapsed_values_min.T, (-1, 1))))
        v_bounds_max = np.concatenate((v_bounds_max, np.reshape(collapsed_values_max.T, (-1, 1))))

        # For stochastic variables
        for i_phase in range(ocp.n_phases):
            nlp = ocp.nlp[i_phase]
            OptimizationVectorHelper._set_node_index(nlp, 0)
            for key in nlp.stochastic_variables.keys():
                if key in nlp.s_bounds.keys():
                    nlp.s_bounds[key].check_and_adjust_dimensions(nlp.stochastic_variables[key].cx.shape[0], nlp.ns)

            for k in range(nlp.ns + 1):
                OptimizationVectorHelper._set_node_index(nlp, k)
                collapsed_values_min = np.ndarray((nlp.stochastic_variables.shape, 1))
                collapsed_values_max = np.ndarray((nlp.stochastic_variables.shape, 1))
                for key in nlp.stochastic_variables.keys():
                    if key in nlp.s_bounds.keys():
                        value_min = nlp.s_bounds[key].min.evaluate_at(shooting_point=k) / nlp.s_scaling[key].scaling
                        value_max = nlp.s_bounds[key].max.evaluate_at(shooting_point=k) / nlp.s_scaling[key].scaling
                    else:
                        value_min = -np.inf
                        value_max = np.inf

                    # Organize the stochastic variables according to the correct indices
                    collapsed_values_min[nlp.stochastic_variables[key].index, :] = np.reshape(value_min, (-1, 1))
                    collapsed_values_max[nlp.stochastic_variables[key].index, :] = np.reshape(value_max, (-1, 1))

                v_bounds_min = np.concatenate((v_bounds_min, np.reshape(collapsed_values_min.T, (-1, 1))))
                v_bounds_max = np.concatenate((v_bounds_max, np.reshape(collapsed_values_max.T, (-1, 1))))

        return v_bounds_min, v_bounds_max

    @staticmethod
    def init_vector(ocp):
        """
        Format the x, u and p bounds so they are in one nice (and useful) vector

        Returns
        -------
        The vector of all bounds (min, max)
        """
        v_init = np.ndarray((0, 1))

        # For states
        for i_phase in range(len(ocp.nlp)):
            current_nlp = ocp.nlp[i_phase]

            repeat = 1
            if current_nlp.ode_solver.is_direct_collocation:
                repeat += current_nlp.ode_solver.polynomial_degree

            nlp = ocp.nlp[current_nlp.use_states_from_phase_idx]
            OptimizationVectorHelper._set_node_index(nlp, 0)
            for key in nlp.states:
                if key in nlp.x_init.keys():
                    n_points = OptimizationVectorHelper._nb_points(nlp, nlp.x_init[key].type)
                    nlp.x_init[key].check_and_adjust_dimensions(nlp.states[key].cx.shape[0], n_points)

            for k in range(nlp.ns + 1):
                OptimizationVectorHelper._set_node_index(nlp, k)
                for p in range(repeat if k != nlp.ns else 1):
                    point = k if k != 0 else 0 if p == 0 else 1

                    collapsed_values = np.ndarray((nlp.states.shape, 1))
                    for key in nlp.states:
                        if key in nlp.x_init.keys():
                            point_to_eval = point
                            if nlp.x_init[key].type == InterpolationType.ALL_POINTS:
                                point_to_eval = k * repeat + p
                            value = (
                                nlp.x_init[key].init.evaluate_at(shooting_point=point_to_eval)
                                / nlp.x_scaling[key].scaling
                            )[:, np.newaxis]
                        else:
                            value = 0
                        # Organize the controls according to the correct indices
                        collapsed_values[nlp.states[key].index, :] = value

                    v_init = np.concatenate((v_init, np.reshape(collapsed_values.T, (-1, 1))))

        # For controls
        for i_phase in range(len(ocp.nlp)):
            current_nlp = ocp.nlp[i_phase]

            nlp = ocp.nlp[current_nlp.use_controls_from_phase_idx]
            OptimizationVectorHelper._set_node_index(nlp, 0)
            if nlp.control_type in (ControlType.CONSTANT, ControlType.NONE):
                ns = nlp.ns
            elif nlp.control_type in (ControlType.LINEAR_CONTINUOUS, ControlType.CONSTANT_WITH_LAST_NODE):
                ns = nlp.ns + 1
            else:
                raise NotImplementedError(f"Multiple shooting problem not implemented yet for {nlp.control_type}")

            for key in nlp.controls.keys():
                if key in nlp.u_init.keys():
                    nlp.u_init[key].check_and_adjust_dimensions(nlp.controls[key].cx.shape[0], ns - 1)

            for k in range(ns):
                OptimizationVectorHelper._set_node_index(nlp, k)
                collapsed_values = np.ndarray((nlp.controls.shape, 1))
                for key in nlp.controls:
                    if key in nlp.u_init.keys():
                        value = nlp.u_init[key].init.evaluate_at(shooting_point=k) / nlp.u_scaling[key].scaling
                    else:
                        value = 0

                    # Organize the controls according to the correct indices
                    collapsed_values[nlp.controls[key].index, 0] = value

                v_init = np.concatenate((v_init, np.reshape(collapsed_values.T, (-1, 1))))

        # For parameters
        collapsed_values = np.zeros((ocp.parameters.shape, 1))
        for key in ocp.parameters.keys():
            if key not in ocp.parameter_init.keys():
                v_init = np.concatenate((v_init, np.zeros((ocp.parameters[key].size, 1))))
                continue

            scaled_init = ocp.parameter_init[key].scale(ocp.parameters[key].scaling)
            collapsed_values[ocp.parameters[key].index, :] = scaled_init.init
        v_init = np.concatenate((v_init, np.reshape(collapsed_values.T, (-1, 1))))

        # For stochastic variables
        for i_phase in range(len(ocp.nlp)):
            nlp = ocp.nlp[i_phase]
            OptimizationVectorHelper._set_node_index(nlp, 0)

            for key in nlp.stochastic_variables.keys():
                if key in nlp.s_init.keys():
                    nlp.s_init[key].check_and_adjust_dimensions(nlp.stochastic_variables[key].cx.shape[0], nlp.ns)

            for k in range(nlp.ns + 1):
                OptimizationVectorHelper._set_node_index(nlp, k)
                collapsed_values = np.ndarray((nlp.stochastic_variables.shape, 1))
                for key in nlp.stochastic_variables:
                    if key in nlp.s_init.keys():
                        value = nlp.s_init[key].init.evaluate_at(shooting_point=k) / nlp.s_scaling[key].scaling
                    else:
                        value = 0

                    # Organize the stochastic variables according to the correct indices
                    collapsed_values[nlp.stochastic_variables[key].index, 0] = value

                v_init = np.concatenate((v_init, np.reshape(collapsed_values.T, (-1, 1))))

        return v_init

    @staticmethod
    def extract_phase_time(ocp, data: np.ndarray | DM) -> list:
        """
        Get the phase time. If time is optimized, the MX/SX values are replaced by their actual optimized time

        Parameters
        ----------
        data: np.ndarray | DM
            The solution in a vector

        Returns
        -------
        The phase time
        """

        data_time_optimized = []
        if "time" in ocp.parameters.names:
            offset = data.shape[0] - ocp.parameters.shape
            for param in ocp.parameters:
                if param.name == "time":
                    data_time_optimized = list(np.array(data[[offset + i for i in param.index], :])[:, 0])
                    break

        # Starts at zero
        phase_time = [0] + [nlp.tf for nlp in ocp.nlp]
        if data_time_optimized:
            cmp = 0
            for i in range(len(phase_time)):
                if not isinstance(phase_time[i], (int, float)):
                    phase_time[i] = data_time_optimized[ocp.time_phase_mapping.to_second.map_idx[cmp]]
                    cmp += 1
        return phase_time

    @staticmethod
    def to_dictionaries(ocp, data: np.ndarray | DM) -> tuple:
        """
        Convert a vector of solution in an easy to use dictionary, where are the variables are given their proper names

        Parameters
        ----------
        data: np.ndarray | DM
            The solution in a vector

        Returns
        -------
        The solution in a tuple of dictionaries format (tuple => each phase)
        """

        v_array = np.array(data).squeeze()

        data_states = []
        data_controls = []
        data_stochastic_variables = []
        for p in range(ocp.n_phases):
            nlp = ocp.nlp[p]
            nlp.controls.node_index = 0

            n_points = nlp.ns * (1 if nlp.ode_solver.is_direct_shooting else (nlp.ode_solver.polynomial_degree + 1)) + 1
            data_states.append({key: np.ndarray((nlp.states[key].shape, n_points)) for key in nlp.states})
            data_controls.append(
                {
                    key: np.ndarray(
                        (
                            nlp.controls[key].shape,
                            nlp.ns
                            + (
                                1
                                if nlp.control_type
                                in (ControlType.LINEAR_CONTINUOUS, ControlType.CONSTANT_WITH_LAST_NODE)
                                else 0
                            ),
                        )
                    )
                    for key in ocp.nlp[p].controls
                }
            )
            data_stochastic_variables.append(
                {
                    key: np.ndarray((nlp.stochastic_variables[key].shape, nlp.ns + 1))
                    for key in ocp.nlp[p].stochastic_variables
                }
            )
        data_parameters = {key: np.ndarray((0, 1)) for key in ocp.parameters.keys()}

        # For states
        offset = 0
        p_idx = 0
        for p in range(ocp.n_phases):
            nlp = ocp.nlp[p]
            nx = nlp.states.shape

            if nlp.use_states_from_phase_idx == nlp.phase_idx:
                repeat = (nlp.ode_solver.polynomial_degree + 1) if nlp.ode_solver.is_direct_collocation else 1
                for k in range((nlp.ns * repeat) + 1):
                    nlp.states.node_index = k // repeat
                    x_array = v_array[offset : offset + nx].reshape((nlp.states.scaled.shape, -1), order="F")
                    for key in nlp.states:
                        data_states[p_idx][key][:, k : k + 1] = x_array[nlp.states[key].index, :]
                    offset += nx
                p_idx += 1

        # For controls
        p_idx = 0
        for p in range(ocp.n_phases):
            nlp = ocp.nlp[p]
            nu = nlp.controls.shape

            if nlp.control_type in (ControlType.NONE,):
                continue

            if nlp.use_controls_from_phase_idx == nlp.phase_idx:
                if nlp.control_type in (ControlType.CONSTANT, ControlType.NONE):
                    ns = nlp.ns
                elif nlp.control_type in (ControlType.LINEAR_CONTINUOUS, ControlType.CONSTANT_WITH_LAST_NODE):
                    ns = nlp.ns + 1
                else:
                    raise NotImplementedError(f"Multiple shooting problem not implemented yet for {nlp.control_type}")

                for k in range(ns):
                    nlp.controls.node_index = k
                    u_array = v_array[offset : offset + nu].reshape((nlp.controls.scaled.shape, -1), order="F")
                    for key in nlp.controls:
                        data_controls[p_idx][key][:, k : k + 1] = u_array[nlp.controls[key].index, :]
                    offset += nu
                p_idx += 1

        # For parameters
        for param in ocp.parameters:
            data_parameters[param.name] = v_array[[offset + i for i in param.index], np.newaxis] * param.scaling
        offset += len(ocp.parameters)

        # For stochastic variables
        p_idx = 0
        for p in range(ocp.n_phases):
            nlp = ocp.nlp[p]
            nstochastic = nlp.stochastic_variables.shape
            if nstochastic > 0:
                for k in range(nlp.ns + 1):
                    nlp.stochastic_variables.node_index = k
                    s_array = v_array[offset : offset + nstochastic].reshape(
                        (nlp.stochastic_variables.shape, -1), order="F"
                    )
                    for key in nlp.stochastic_variables:
                        data_stochastic_variables[p_idx][key][:, k : k + 1] = s_array[
                            nlp.stochastic_variables[key].index, :
                        ].reshape(nlp.stochastic_variables[key].shape, 1)
                    offset += nstochastic
                p_idx += 1

        return data_states, data_controls, data_parameters, data_stochastic_variables

    @staticmethod
    def _nb_points(nlp, interpolation_type):
        n_points = nlp.ns

        if nlp.ode_solver.is_direct_shooting:
            if interpolation_type == InterpolationType.ALL_POINTS:
                raise ValueError("InterpolationType.ALL_POINTS must only be used with direct collocation")

        if nlp.ode_solver.is_direct_collocation:
            if interpolation_type != InterpolationType.EACH_FRAME:
                n_points *= nlp.ode_solver.steps + 1
        return n_points

    @staticmethod
    def _set_node_index(nlp, node):
        nlp.states.node_index = node
        nlp.states_dot.node_index = node
        nlp.controls.node_index = node
        nlp.stochastic_variables.node_index = node<|MERGE_RESOLUTION|>--- conflicted
+++ resolved
@@ -45,17 +45,13 @@
             u.append([])
             u_scaled.append([])
             s.append([])
-<<<<<<< HEAD
             s_scaled.append([])
-            if nlp.control_type not in (ControlType.CONSTANT, ControlType.LINEAR_CONTINUOUS, ControlType.NONE):
-=======
             if nlp.control_type not in (
                 ControlType.CONSTANT,
                 ControlType.CONSTANT_WITH_LAST_NODE,
                 ControlType.LINEAR_CONTINUOUS,
                 ControlType.NONE,
             ):
->>>>>>> 4141770f
                 raise NotImplementedError(f"Multiple shooting problem not implemented yet for {nlp.control_type}")
 
             for k in range(nlp.ns + 1):
