--- conflicted
+++ resolved
@@ -2,9 +2,6 @@
 
 from casadi import MX, vertcat
 
-<<<<<<< HEAD
-from ..misc.enums import DefectType, PhaseDynamics
-=======
 from . import integrator
 from ..misc.enums import ControlType, DefectType, PhaseDynamics
 from ..misc.parameters_types import (
@@ -12,7 +9,6 @@
     Int,
     AnyList,
 )
->>>>>>> 005cfdd1
 
 
 class OdeSolverBase:
