from typing import Callable, Any

from casadi import MX, vertcat, Function
import numpy as np

from .dynamics_functions import DynamicsFunctions
from .fatigue.fatigue_dynamics import FatigueList, MultiFatigueInterface
from .ode_solver import OdeSolver
from ..gui.plot import CustomPlot
from ..limits.path_conditions import Bounds
from ..misc.enums import (
    PlotType,
    ControlType,
    VariableType,
    Node,
    ConstraintType,
    RigidBodyDynamics,
    SoftContactDynamics,
)
from ..misc.fcn_enum import FcnEnum
from ..misc.mapping import BiMapping, Mapping
from ..misc.options import UniquePerPhaseOptionList, OptionGeneric
from ..limits.constraints import ImplicitConstraintFcn
from ..optimization.optimization_variable import VariableScaling


class ConfigureProblem:
    """
    Dynamics configuration for the most common ocp

    Methods
    -------
    initialize(ocp, nlp)
        Call the dynamics a first time
    custom(ocp, nlp, **extra_params)
        Call the user-defined dynamics configuration function
    torque_driven(ocp, nlp, with_contact=False)
        Configure the dynamics for a torque driven program (states are q and qdot, controls are tau)
    torque_derivative_driven(ocp, nlp, with_contact=False)
        Configure the dynamics for a torque driven program (states are q and qdot, controls are tau)
    torque_activations_driven(ocp, nlp, with_contact=False)
        Configure the dynamics for a torque driven program (states are q and qdot, controls are tau activations).
        The tau activations are bounded between -1 and 1 and actual tau is computed from torque-position-velocity
        relationship
    muscle_driven(
        ocp, nlp, with_excitations: bool = False, with_residual_torque: bool = False, with_contact: bool = False
    )
        Configure the dynamics for a muscle driven program.
        If with_excitations is set to True, then the muscle muscle activations are computed from the muscle dynamics.
        The tau from muscle is computed using the muscle activations.
        If with_residual_torque is set to True, then tau are used as supplementary force in the
        case muscles are too weak.
    configure_dynamics_function(ocp, nlp, dyn_func, **extra_params)
        Configure the dynamics of the system
    configure_contact_function(ocp, nlp, dyn_func: Callable, **extra_params)
        Configure the contact points
    configure_soft_contact_function
        Configure the soft contact function
    configure_new_variable(
        name: str, name_elements: list, nlp, as_states: bool, as_controls: bool, combine_state_control_plot: bool = False
    )
        Add a new variable to the states/controls pool
    configure_q(nlp, as_states: bool, as_controls: bool)
        Configure the generalized coordinates
    configure_qdot(nlp, as_states: bool, as_controls: bool)
        Configure the generalized velocities
    configure_qddot(nlp, as_states: bool, as_controls: bool)
        Configure the generalized accelerations
    configure_qdddot(nlp, as_states: bool, as_controls: bool)
        Configure the generalized jerks
    configure_tau(nlp, as_states: bool, as_controls: bool)
        Configure the generalized forces
    configure_residual_tau(nlp, as_states: bool, as_controls: bool)
        Configure the residual forces
    configure_taudot(nlp, as_states: bool, as_controls: bool)
        Configure the generalized forces derivative
    configure_muscles(nlp, as_states: bool, as_controls: bool)
        Configure the muscles
    _adjust_mapping(key_to_adjust: str, reference_keys: list, nlp)
        Automatic mapping duplicator basing the values on the another mapping
    """

    @staticmethod
    def _get_kinematics_based_names(nlp, var_type: str) -> list[str]:
        """
        To modify the names of the variables added to the plots if there is quaternions

        Parameters
        ----------
        nlp: NonLinearProgram
            A reference to the phase
        var_type: str
            A string that refers to the decision variable such as (q, qdot, qddot, tau, etc...)

        Returns
        ----------
        new_name: list[str]
            The list of str to display on figures
        """

        idx = nlp.phase_mapping.map_idx if nlp.phase_mapping else range(nlp.model.nb_q)

        if nlp.model.nb_quaternions == 0:
            new_names = [nlp.model.name_dof[i] for i in idx]
        else:
            new_names = []
            for i in nlp.phase_mapping.map_idx:
                if nlp.model.name_dof[i][-4:-1] == "Rot" or nlp.model.name_dof[i][-6:-1] == "Trans":
                    new_names += [nlp.model.name_dof[i]]
                else:
                    if nlp.model.name_dof[i][-5:] != "QuatW":
                        if var_type == "qdot":
                            new_names += [nlp.model.name_dof[i][:-5] + "omega" + nlp.model.name_dof[i][-1]]
                        elif var_type == "qddot":
                            new_names += [nlp.model.name_dof[i][:-5] + "omegadot" + nlp.model.name_dof[i][-1]]
                        elif var_type == "qdddot":
                            new_names += [nlp.model.name_dof[i][:-5] + "omegaddot" + nlp.model.name_dof[i][-1]]
                        elif var_type == "tau" or var_type == "taudot":
                            new_names += [nlp.model.name_dof[i]]

        return new_names

    @staticmethod
    def initialize(ocp, nlp):
        """
        Call the dynamics a first time

        Parameters
        ----------
        ocp: OptimalControlProgram
            A reference to the ocp
        nlp: NonLinearProgram
            A reference to the phase
        """

        nlp.dynamics_type.type(ocp, nlp, **nlp.dynamics_type.params)

    @staticmethod
    def custom(ocp, nlp, **extra_params):
        """
        Call the user-defined dynamics configuration function

        Parameters
        ----------
        ocp: OptimalControlProgram
            A reference to the ocp
        nlp: NonLinearProgram
            A reference to the phase
        """

        nlp.dynamics_type.configure(ocp, nlp, **extra_params)

    @staticmethod
    def torque_driven(
        ocp,
        nlp,
        with_contact: bool = False,
        with_passive_torque: bool = False,
        with_ligament: bool = False,
        rigidbody_dynamics: RigidBodyDynamics = RigidBodyDynamics.ODE,
        soft_contacts_dynamics: SoftContactDynamics = SoftContactDynamics.ODE,
        fatigue: FatigueList = None,
    ):
        """
        Configure the dynamics for a torque driven program (states are q and qdot, controls are tau)

        Parameters
        ----------
        ocp: OptimalControlProgram
            A reference to the ocp
        nlp: NonLinearProgram
            A reference to the phase
        with_contact: bool
            If the dynamic with contact should be used
        with_passive_torque: bool
            If the dynamic with passive torque should be used
        with_ligament: bool
            If the dynamic with ligament should be used
        rigidbody_dynamics: RigidBodyDynamics
            which rigidbody dynamics should be used
        soft_contacts_dynamics: SoftContactDynamics
            which soft contact dynamic should be used
        fatigue: FatigueList
            A list of fatigue elements

        """

        if nlp.model.nb_soft_contacts != 0:
            if (
                soft_contacts_dynamics != SoftContactDynamics.CONSTRAINT
                and soft_contacts_dynamics != SoftContactDynamics.ODE
            ):
                raise ValueError(
                    "soft_contacts_dynamics can be used only with SoftContactDynamics.ODE or SoftContactDynamics.CONSTRAINT"
                )

            if rigidbody_dynamics == RigidBodyDynamics.DAE_INVERSE_DYNAMICS:
                if soft_contacts_dynamics == SoftContactDynamics.ODE:
                    raise ValueError(
                        "Soft contacts dynamics should not be used with SoftContactDynamics.ODE "
                        "when rigidbody dynamics is not RigidBodyDynamics.ODE . "
                        "Please set soft_contacts_dynamics=SoftContactDynamics.CONSTRAINT"
                    )

        # Declared rigidbody states and controls
        ConfigureProblem.configure_q(ocp, nlp, True, False)
        ConfigureProblem.configure_qdot(ocp, nlp, True, False, True)
        ConfigureProblem.configure_tau(ocp, nlp, False, True, fatigue)

        if (
            rigidbody_dynamics == RigidBodyDynamics.DAE_FORWARD_DYNAMICS
            or rigidbody_dynamics == RigidBodyDynamics.DAE_INVERSE_DYNAMICS
        ):
            ConfigureProblem.configure_qddot(ocp, nlp, False, True, True)
        elif (
            rigidbody_dynamics == RigidBodyDynamics.DAE_FORWARD_DYNAMICS_JERK
            or rigidbody_dynamics == RigidBodyDynamics.DAE_INVERSE_DYNAMICS_JERK
        ):
            ConfigureProblem.configure_qddot(ocp, nlp, True, False, True)
            ConfigureProblem.configure_qdddot(ocp, nlp, False, True)
        else:
            ConfigureProblem.configure_qddot(ocp, nlp, False, False, True)

        # Algebraic constraints of rigidbody dynamics if needed
        if (
            rigidbody_dynamics == RigidBodyDynamics.DAE_INVERSE_DYNAMICS
            or rigidbody_dynamics == RigidBodyDynamics.DAE_INVERSE_DYNAMICS_JERK
        ):
            ocp.implicit_constraints.add(
                ImplicitConstraintFcn.TAU_EQUALS_INVERSE_DYNAMICS,
                node=Node.ALL_SHOOTING,
                penalty_type=ConstraintType.IMPLICIT,
                phase=nlp.phase_idx,
                with_contact=with_contact,
                with_passive_torque=with_passive_torque,
                with_ligament=with_ligament,
            )
            if with_contact:
                # qddot is continuous with RigidBodyDynamics.DAE_INVERSE_DYNAMICS_JERK
                # so the consistency constraint of the marker acceleration can only be set to zero
                # at the first shooting node
                node = Node.ALL_SHOOTING if rigidbody_dynamics == RigidBodyDynamics.DAE_INVERSE_DYNAMICS else Node.ALL
                ConfigureProblem.configure_contact_forces(ocp, nlp, False, True)
                for ii in range(nlp.model.nb_contacts):
                    ocp.implicit_constraints.add(
                        ImplicitConstraintFcn.CONTACT_ACCELERATION_EQUALS_ZERO,
                        with_contact=with_contact,
                        contact_index=ii,
                        node=node,
                        constraint_type=ConstraintType.IMPLICIT,
                        phase=nlp.phase_idx,
                    )
        if (
            rigidbody_dynamics == RigidBodyDynamics.DAE_FORWARD_DYNAMICS
            or rigidbody_dynamics == RigidBodyDynamics.DAE_FORWARD_DYNAMICS_JERK
        ):
            # contacts forces are directly handled with this constraint
            ocp.implicit_constraints.add(
                ImplicitConstraintFcn.QDDOT_EQUALS_FORWARD_DYNAMICS,
                node=Node.ALL_SHOOTING,
                constraint_type=ConstraintType.IMPLICIT,
                with_contact=with_contact,
                phase=nlp.phase_idx,
                with_passive_torque=with_passive_torque,
                with_ligament=with_ligament,
            )

        # Declared soft contacts controls
        if soft_contacts_dynamics == SoftContactDynamics.CONSTRAINT:
            ConfigureProblem.configure_soft_contact_forces(ocp, nlp, False, True)

        # Configure the actual ODE of the dynamics
        if nlp.dynamics_type.dynamic_function:
            ConfigureProblem.configure_dynamics_function(ocp, nlp, DynamicsFunctions.custom)
        else:
            ConfigureProblem.configure_dynamics_function(
                ocp,
                nlp,
                DynamicsFunctions.torque_driven,
                with_contact=with_contact,
                fatigue=fatigue,
                rigidbody_dynamics=rigidbody_dynamics,
                with_passive_torque=with_passive_torque,
                with_ligament=with_ligament,
            )

        # Configure the contact forces
        if with_contact:
            ConfigureProblem.configure_contact_function(ocp, nlp, DynamicsFunctions.forces_from_torque_driven)
        # Configure the soft contact forces
        ConfigureProblem.configure_soft_contact_function(ocp, nlp)
        # Algebraic constraints of soft contact forces if needed
        if soft_contacts_dynamics == SoftContactDynamics.CONSTRAINT:
            ocp.implicit_constraints.add(
                ImplicitConstraintFcn.SOFT_CONTACTS_EQUALS_SOFT_CONTACTS_DYNAMICS,
                node=Node.ALL_SHOOTING,
                penalty_type=ConstraintType.IMPLICIT,
                phase=nlp.phase_idx,
            )

    @staticmethod
    def torque_derivative_driven(
        ocp,
        nlp,
        with_contact=False,
        with_passive_torque: bool = False,
        with_ligament: bool = False,
        rigidbody_dynamics: RigidBodyDynamics = RigidBodyDynamics.ODE,
        soft_contacts_dynamics: SoftContactDynamics = SoftContactDynamics.ODE,
    ):
        """
        Configure the dynamics for a torque driven program (states are q and qdot, controls are tau)

        Parameters
        ----------
        ocp: OptimalControlProgram
            A reference to the ocp
        nlp: NonLinearProgram
            A reference to the phase
        with_contact: bool
            If the dynamic with contact should be used
        with_passive_torque: bool
            If the dynamic with passive torque should be used
        with_ligament: bool
            If the dynamic with ligament should be used
        rigidbody_dynamics: RigidBodyDynamics
            which rigidbody dynamics should be used
        soft_contacts_dynamics: SoftContactDynamics
            which soft contact dynamic should be used

        """
        if rigidbody_dynamics not in (RigidBodyDynamics.DAE_INVERSE_DYNAMICS, RigidBodyDynamics.ODE):
            raise NotImplementedError("TORQUE_DERIVATIVE_DRIVEN cannot be used with this enum RigidBodyDynamics yet")

        if nlp.model.nb_soft_contacts != 0:
            if (
                soft_contacts_dynamics != SoftContactDynamics.CONSTRAINT
                and soft_contacts_dynamics != SoftContactDynamics.ODE
            ):
                raise ValueError(
                    "soft_contacts_dynamics can be used only with RigidBodyDynamics.ODE or SoftContactDynamics.CONSTRAINT"
                )

            if rigidbody_dynamics == RigidBodyDynamics.DAE_INVERSE_DYNAMICS:
                if soft_contacts_dynamics == SoftContactDynamics.ODE:
                    raise ValueError(
                        "Soft contacts dynamics should not be used with RigidBodyDynamics.ODE "
                        "when rigidbody dynamics is not RigidBodyDynamics.ODE . "
                        "Please set soft_contacts_dynamics=SoftContactDynamics.CONSTRAINT"
                    )

        ConfigureProblem.configure_q(ocp, nlp, True, False)
        ConfigureProblem.configure_qdot(ocp, nlp, True, False)
        ConfigureProblem.configure_tau(ocp, nlp, True, False)
        ConfigureProblem.configure_taudot(ocp, nlp, False, True)

        if rigidbody_dynamics == RigidBodyDynamics.DAE_INVERSE_DYNAMICS:
            ConfigureProblem.configure_qddot(ocp, nlp, True, False)
            ConfigureProblem.configure_qdddot(ocp, nlp, False, True)
            ocp.implicit_constraints.add(
                ImplicitConstraintFcn.TAU_EQUALS_INVERSE_DYNAMICS,
                node=Node.ALL_SHOOTING,
                penalty_type=ConstraintType.IMPLICIT,
                phase=nlp.phase_idx,
            )
        if soft_contacts_dynamics == SoftContactDynamics.CONSTRAINT:
            ConfigureProblem.configure_soft_contact_forces(ocp, nlp, False, True)

        if nlp.dynamics_type.dynamic_function:
            ConfigureProblem.configure_dynamics_function(ocp, nlp, DynamicsFunctions.custom)
        else:
            ConfigureProblem.configure_dynamics_function(
                ocp,
                nlp,
                DynamicsFunctions.torque_derivative_driven,
                with_contact=with_contact,
                rigidbody_dynamics=rigidbody_dynamics,
                with_passive_torque=with_passive_torque,
                with_ligament=with_ligament,
            )

        if with_contact:
            ConfigureProblem.configure_contact_function(ocp, nlp, DynamicsFunctions.forces_from_torque_driven)

        ConfigureProblem.configure_soft_contact_function(ocp, nlp)
        if soft_contacts_dynamics == SoftContactDynamics.CONSTRAINT:
            ocp.implicit_constraints.add(
                ImplicitConstraintFcn.SOFT_CONTACTS_EQUALS_SOFT_CONTACTS_DYNAMICS,
                node=Node.ALL_SHOOTING,
                penalty_type=ConstraintType.IMPLICIT,
                phase=nlp.phase_idx,
            )

    @staticmethod
    def torque_activations_driven(
<<<<<<< HEAD
        ocp,
        nlp,
        with_contact=False,
        with_passive_torque: bool = False,
        with_ligament: bool = False,
=======
        ocp, nlp, with_contact: bool = False, with_passive_torque: bool = False, with_residual_torque: bool = False
>>>>>>> e4462cc1
    ):
        """
        Configure the dynamics for a torque driven program (states are q and qdot, controls are tau activations).
        The tau activations are bounded between -1 and 1 and actual tau is computed from torque-position-velocity
        relationship

        Parameters
        ----------
        ocp: OptimalControlProgram
            A reference to the ocp
        nlp: NonLinearProgram
            A reference to the phase
        with_contact: bool
            If the dynamic with contact should be used
        with_passive_torque: bool
            If the dynamic with passive torque should be used
<<<<<<< HEAD
        with_ligament: bool
            If the dynamic with ligament should be used
=======
        with_residual_torque: bool
            If the dynamic with a residual torque should be used

>>>>>>> e4462cc1
        """

        ConfigureProblem.configure_q(ocp, nlp, True, False)
        ConfigureProblem.configure_qdot(ocp, nlp, True, False)
        ConfigureProblem.configure_tau(ocp, nlp, False, True)

        if with_residual_torque:
            ConfigureProblem.configure_residual_tau(ocp, nlp, False, True)

        if nlp.dynamics_type.dynamic_function:
            ConfigureProblem.configure_dynamics_function(ocp, nlp, DynamicsFunctions.custom)
        else:
            ConfigureProblem.configure_dynamics_function(
                ocp,
                nlp,
                DynamicsFunctions.torque_activations_driven,
                with_contact=with_contact,
                with_passive_torque=with_passive_torque,
<<<<<<< HEAD
                with_ligament=with_ligament,
=======
                with_residual_torque=with_residual_torque,
>>>>>>> e4462cc1
            )

        if with_contact:
            ConfigureProblem.configure_contact_function(
                ocp, nlp, DynamicsFunctions.forces_from_torque_activation_driven
            )
        ConfigureProblem.configure_soft_contact_function(ocp, nlp)

    @staticmethod
    def joints_acceleration_driven(ocp, nlp, rigidbody_dynamics: RigidBodyDynamics = RigidBodyDynamics.ODE):
        """
        Configure the dynamics for a joints acceleration driven program
        (states are q and qdot, controls are qddot_joints)

        Parameters
        ----------
        ocp: OptimalControlProgram
            A reference to the ocp
        nlp: NonLinearProgram
            A reference to the phase
        rigidbody_dynamics: RigidBodyDynamics
            which rigidbody dynamics should be used

        """
        if rigidbody_dynamics != RigidBodyDynamics.ODE:
            raise NotImplementedError("Implicit dynamics not implemented yet.")

        ConfigureProblem.configure_q(ocp, nlp, as_states=True, as_controls=False)
        ConfigureProblem.configure_qdot(ocp, nlp, as_states=True, as_controls=False, as_states_dot=True)
        # Configure qddot joints
        nb_root = nlp.model.nb_root
        if not nb_root > 0:
            raise RuntimeError("BioModel must have at least one DoF on root.")

        name_qddot_roots = [str(i) for i in range(nb_root)]
        ConfigureProblem.configure_new_variable(
            "qddot_roots", name_qddot_roots, ocp, nlp, as_states=False, as_controls=False, as_states_dot=True
        )

        name_qddot_joints = [str(i + nb_root) for i in range(nlp.model.nb_qddot - nb_root)]
        ConfigureProblem.configure_new_variable(
            "qddot_joints", name_qddot_joints, ocp, nlp, as_states=False, as_controls=True, as_states_dot=True
        )

        ConfigureProblem.configure_dynamics_function(
            ocp,
            nlp,
            DynamicsFunctions.joints_acceleration_driven,
            expand=False,
        )

    @staticmethod
    def muscle_driven(
        ocp,
        nlp,
        with_excitations: bool = False,
        fatigue: FatigueList = None,
        with_residual_torque: bool = False,
        with_contact: bool = False,
        with_passive_torque: bool = False,
        with_ligament: bool = False,
        rigidbody_dynamics: RigidBodyDynamics = RigidBodyDynamics.ODE,
    ):
        """
        Configure the dynamics for a muscle driven program.
        If with_excitations is set to True, then the muscle activations are computed from the muscle dynamics.
        The tau from muscle is computed using the muscle activations.
        If with_residual_torque is set to True, then tau are used as supplementary force in the
        case muscles are too weak.

        Parameters
        ----------
        ocp: OptimalControlProgram
            A reference to the ocp
        nlp: NonLinearProgram
            A reference to the phase
        with_excitations: bool
            If the dynamic should include the muscle dynamics
        fatigue: FatigueList
            The list of fatigue parameters
        with_residual_torque: bool
            If the dynamic should be added with residual torques
        with_contact: bool
            If the dynamic with contact should be used
        with_passive_torque: bool
            If the dynamic with passive torque should be used
        with_ligament: bool
            If the dynamic with ligament should be used
        rigidbody_dynamics: RigidBodyDynamics
            which rigidbody dynamics should be used

        """

        if fatigue is not None and "tau" in fatigue and not with_residual_torque:
            raise RuntimeError("Residual torques need to be used to apply fatigue on torques")

        if rigidbody_dynamics not in (RigidBodyDynamics.DAE_INVERSE_DYNAMICS, RigidBodyDynamics.ODE):
            raise NotImplementedError("MUSCLE_DRIVEN cannot be used with this enum RigidBodyDynamics yet")

        ConfigureProblem.configure_q(ocp, nlp, True, False)
        ConfigureProblem.configure_qdot(ocp, nlp, True, False, True)
        ConfigureProblem.configure_qddot(ocp, nlp, False, False, True)

        if with_residual_torque:
            ConfigureProblem.configure_tau(ocp, nlp, False, True, fatigue=fatigue)
        ConfigureProblem.configure_muscles(ocp, nlp, with_excitations, True, fatigue=fatigue)

        if rigidbody_dynamics == RigidBodyDynamics.DAE_INVERSE_DYNAMICS:
            ConfigureProblem.configure_qddot(ocp, nlp, False, True)
            ocp.implicit_constraints.add(
                ImplicitConstraintFcn.TAU_FROM_MUSCLE_EQUAL_INVERSE_DYNAMICS,
                node=Node.ALL_SHOOTING,
                penalty_type=ConstraintType.IMPLICIT,
                phase=nlp.phase_idx,
                with_passive_torque=with_passive_torque,
                with_ligament=with_ligament,
            )

        if nlp.dynamics_type.dynamic_function:
            ConfigureProblem.configure_dynamics_function(ocp, nlp, DynamicsFunctions.custom)
        else:
            ConfigureProblem.configure_dynamics_function(
                ocp,
                nlp,
                DynamicsFunctions.muscles_driven,
                with_contact=with_contact,
                fatigue=fatigue,
                with_residual_torque=with_residual_torque,
                with_passive_torque=with_passive_torque,
                with_ligament=with_ligament,
                rigidbody_dynamics=rigidbody_dynamics,
            )

        if with_contact:
            ConfigureProblem.configure_contact_function(ocp, nlp, DynamicsFunctions.forces_from_muscle_driven)
        ConfigureProblem.configure_soft_contact_function(ocp, nlp)

    @staticmethod
    def configure_dynamics_function(ocp, nlp, dyn_func, expand: bool = True, **extra_params):
        """
        Configure the dynamics of the system

        Parameters
        ----------
        ocp: OptimalControlProgram
            A reference to the ocp
        nlp: NonLinearProgram
            A reference to the phase
        dyn_func: Callable[states, controls, param]
            The function to get the derivative of the states
        expand: bool
            If the dynamics should be expanded with casadi
        """

        nlp.parameters = ocp.v.parameters_in_list
        DynamicsFunctions.apply_parameters(nlp.parameters.mx, nlp)

        dynamics_eval = dyn_func(
            nlp.states["scaled"].mx_reduced, nlp.controls["scaled"].mx_reduced, nlp.parameters.mx, nlp, **extra_params
        )
        dynamics_dxdt = dynamics_eval.dxdt
        if isinstance(dynamics_dxdt, (list, tuple)):
            dynamics_dxdt = vertcat(*dynamics_dxdt)

        nlp.dynamics_func = Function(
            "ForwardDyn",
            [nlp.states["scaled"].mx_reduced, nlp.controls["scaled"].mx_reduced, nlp.parameters.mx],
            [dynamics_dxdt],
            ["x", "u", "p"],
            ["xdot"],
        )
        if expand:
            nlp.dynamics_func = nlp.dynamics_func.expand()

        if dynamics_eval.defects is not None:
            nlp.implicit_dynamics_func = Function(
                "DynamicsDefects",
                [
                    nlp.states["scaled"].mx_reduced,
                    nlp.controls["scaled"].mx_reduced,
                    nlp.parameters.mx,
                    nlp.states_dot["scaled"].mx_reduced,
                ],
                [dynamics_eval.defects],
                ["x", "u", "p", "xdot"],
                ["defects"],
            ).expand()

    @staticmethod
    def configure_contact_function(ocp, nlp, dyn_func: Callable, **extra_params):
        """
        Configure the contact points

        Parameters
        ----------
        ocp: OptimalControlProgram
            A reference to the ocp
        nlp: NonLinearProgram
            A reference to the phase
        dyn_func: Callable[states, controls, param]
            The function to get the values of contact forces from the dynamics
        """

        nlp.contact_forces_func = Function(
            "contact_forces_func",
            [nlp.states["scaled"].mx_reduced, nlp.controls["scaled"].mx_reduced, nlp.parameters.mx],
            [
                dyn_func(
                    nlp.states["scaled"].mx_reduced,
                    nlp.controls["scaled"].mx_reduced,
                    nlp.parameters.mx,
                    nlp,
                    **extra_params,
                )
            ],
            ["x", "u", "p"],
            ["contact_forces"],
        ).expand()

        all_contact_names = []
        for elt in ocp.nlp:
            all_contact_names.extend([name for name in elt.model.contact_names if name not in all_contact_names])

        if "contact_forces" in nlp.plot_mapping:
            phase_mappings = nlp.plot_mapping["contact_forces"]
        else:
            contact_names_in_phase = [name for name in nlp.model.contact_names]
            phase_mappings = Mapping([i for i, c in enumerate(all_contact_names) if c in contact_names_in_phase])

        nlp.plot["contact_forces"] = CustomPlot(
            lambda t, x, u, p: nlp.contact_forces_func(x, u, p),
            plot_type=PlotType.INTEGRATED,
            axes_idx=phase_mappings,
            legend=all_contact_names,
        )

    @staticmethod
    def configure_soft_contact_function(ocp, nlp):
        """
        Configure the soft contact sphere

        Parameters
        ----------
        ocp: OptimalControlProgram
            A reference to the ocp
        nlp: NonLinearProgram
            A reference to the phase
        """
        component_list = ["Mx", "My", "Mz", "Fx", "Fy", "Fz"]

        global_soft_contact_force_func = nlp.model.soft_contact_forces(
            nlp.states.mx_reduced[nlp.states["q"].index],
            nlp.states.mx_reduced[nlp.states["qdot"].index],
        )
        nlp.soft_contact_forces_func = Function(
            "soft_contact_forces_func",
            [nlp.states.mx_reduced, nlp.controls.mx_reduced, nlp.parameters.mx],
            [global_soft_contact_force_func],
            ["x", "u", "p"],
            ["soft_contact_forces"],
        ).expand()

        for i_sc in range(nlp.model.nb_soft_contacts):
            all_soft_contact_names = []
            all_soft_contact_names.extend(
                [
                    f"{nlp.model.soft_contact_names[i_sc]}_{name}"
                    for name in component_list
                    if nlp.model.soft_contact_names[i_sc] not in all_soft_contact_names
                ]
            )

            if "soft_contact_forces" in nlp.plot_mapping:
                phase_mappings = nlp.plot_mapping["soft_contact_forces"]
            else:
                soft_contact_names_in_phase = [
                    f"{nlp.model.soft_contact_names[i_sc]}_{name}"
                    for name in component_list
                    if nlp.model.soft_contact_names[i_sc] not in all_soft_contact_names
                ]
                phase_mappings = Mapping(
                    [i for i, c in enumerate(all_soft_contact_names) if c in soft_contact_names_in_phase]
                )
            nlp.plot[f"soft_contact_forces_{nlp.model.soft_contact_names[i_sc]}"] = CustomPlot(
                lambda t, x, u, p: nlp.soft_contact_forces_func(x, u, p)[(i_sc * 6) : ((i_sc + 1) * 6), :],
                plot_type=PlotType.INTEGRATED,
                axes_idx=phase_mappings,
                legend=all_soft_contact_names,
            )

    @staticmethod
    def _manage_fatigue_to_new_variable(
        name: str,
        name_elements: list,
        ocp,
        nlp,
        as_states: bool,
        as_controls: bool,
        fatigue: FatigueList = None,
    ):
        if fatigue is None or name not in fatigue:
            return False

        if not as_controls:
            raise NotImplementedError("Fatigue not applied on controls is not implemented yet")

        fatigue_var = fatigue[name]
        meta_suffixes = fatigue_var.suffix

        # Only homogeneous fatigue model are implement
        fatigue_suffix = fatigue_var[0].models.models[meta_suffixes[0]].suffix(VariableType.STATES)
        multi_interface = isinstance(fatigue_var[0].models, MultiFatigueInterface)
        split_controls = fatigue_var[0].models.split_controls
        for dof in fatigue_var:
            for key in dof.models.models:
                if dof.models.models[key].suffix(VariableType.STATES) != fatigue_suffix:
                    raise ValueError(f"Fatigue for {name} must be of all same types")
                if isinstance(dof.models, MultiFatigueInterface) != multi_interface:
                    raise ValueError("multi_interface must be the same for all the elements")
                if dof.models.split_controls != split_controls:
                    raise ValueError("split_controls must be the same for all the elements")

        # Prepare the plot that will combine everything
        n_elements = len(name_elements)

        legend = [f"{name}_{i}" for i in name_elements]
        fatigue_plot_name = f"fatigue_{name}"
        nlp.plot[fatigue_plot_name] = CustomPlot(
            lambda t, x, u, p: x[:n_elements, :] * np.nan,
            plot_type=PlotType.INTEGRATED,
            legend=legend,
            bounds=Bounds(-1, 1),
        )
        control_plot_name = f"{name}_controls" if not multi_interface and split_controls else f"{name}"
        nlp.plot[control_plot_name] = CustomPlot(
            lambda t, x, u, p: u[:n_elements, :] * np.nan, plot_type=PlotType.STEP, legend=legend
        )

        var_names_with_suffix = []
        color = fatigue_var[0].models.color()
        fatigue_color = [fatigue_var[0].models.models[m].color() for m in fatigue_var[0].models.models]
        plot_factor = fatigue_var[0].models.plot_factor()
        for i, meta_suffix in enumerate(meta_suffixes):
            var_names_with_suffix.append(f"{name}_{meta_suffix}" if not multi_interface else f"{name}")

            try:
                ConfigureProblem._adjust_mapping(var_names_with_suffix[-1], [name], nlp)
            except RuntimeError as message:
                if message.args[0] != "Could not adjust mapping with the reference_keys provided":
                    raise RuntimeError(message)

            if split_controls:
                ConfigureProblem.configure_new_variable(
                    var_names_with_suffix[-1], name_elements, ocp, nlp, as_states, as_controls, skip_plot=True
                )
                nlp.plot[f"{var_names_with_suffix[-1]}_controls"] = CustomPlot(
                    lambda t, x, u, p, key: u[nlp.controls[key].index, :],
                    plot_type=PlotType.STEP,
                    combine_to=control_plot_name,
                    key=var_names_with_suffix[-1],
                    color=color[i],
                )
            elif i == 0:
                ConfigureProblem.configure_new_variable(
                    f"{name}", name_elements, ocp, nlp, as_states, as_controls, skip_plot=True
                )
                nlp.plot[f"{name}_controls"] = CustomPlot(
                    lambda t, x, u, p, key: u[nlp.controls[key].index, :],
                    plot_type=PlotType.STEP,
                    combine_to=control_plot_name,
                    key=f"{name}",
                    color=color[i],
                )

            for p, params in enumerate(fatigue_suffix):
                name_tp = f"{var_names_with_suffix[-1]}_{params}"
                ConfigureProblem._adjust_mapping(name_tp, [var_names_with_suffix[-1]], nlp)
                ConfigureProblem.configure_new_variable(name_tp, name_elements, ocp, nlp, True, False, skip_plot=True)
                nlp.plot[name_tp] = CustomPlot(
                    lambda t, x, u, p, key, mod: mod * x[nlp.states[key].index, :],
                    plot_type=PlotType.INTEGRATED,
                    combine_to=fatigue_plot_name,
                    key=name_tp,
                    color=fatigue_color[i][p],
                    mod=plot_factor[i],
                )

        # Create a fake accessor for the name of the controls so it can be directly called in nlp.controls
        if split_controls:
            ConfigureProblem.append_faked_optim_var(name, nlp.controls["scaled"], var_names_with_suffix)
            ConfigureProblem.append_faked_optim_var(name, nlp.controls["unscaled"], var_names_with_suffix)
        else:
            for meta_suffix in var_names_with_suffix:
                ConfigureProblem.append_faked_optim_var(meta_suffix, nlp.controls["scaled"], [name])
                ConfigureProblem.append_faked_optim_var(meta_suffix, nlp.controls["unscaled"], [name])

        return True

    @staticmethod
    def configure_new_variable(
        name: str,
        name_elements: list,
        ocp,
        nlp,
        as_states: bool,
        as_controls: bool,
        as_states_dot: bool = False,
        fatigue: FatigueList = None,
        combine_name: str = None,
        combine_state_control_plot: bool = False,
        skip_plot: bool = False,
        axes_idx: Mapping = None,
    ):
        """
        Add a new variable to the states/controls pool

        Parameters
        ----------
        name: str
            The name of the new variable to add
        name_elements: list[str]
            The name of each element of the vector
        nlp: NonLinearProgram
            A reference to the phase
        as_states: bool
            If the new variable should be added to the state variable set
        as_states_dot: bool
            If the new variable should be added to the state_dot variable set
        as_controls: bool
            If the new variable should be added to the control variable set
        fatigue: FatigueList
            The list of fatigable item
        combine_name: str
            The name of a previously added plot to combine to
        combine_state_control_plot: bool
            If states and controls plot should be combined. Only effective if as_states and as_controls are both True
        skip_plot: bool
            If no plot should be automatically added
        """

        if combine_state_control_plot and combine_name is not None:
            raise ValueError("combine_name and combine_state_control_plot cannot be defined simultaneously")

        def define_cx_scaled(n_col: int) -> list:
            _cx = [nlp.cx() for _ in range(n_col)]
            for idx in nlp.variable_mappings[name].to_first.map_idx:
                for j in range(len(_cx)):
                    sign = "-" if np.sign(idx) < 0 else ""
                    _cx[j] = vertcat(
                        _cx[j], nlp.cx.sym(f"{sign}{name}_{name_elements[abs(idx)]}_{nlp.phase_idx}_{j}", 1, 1)
                    )
            return _cx

        def define_cx_unscaled(_cx_scaled: list, scaling: np.ndarray) -> list:
            _cx = [nlp.cx() for _ in range(len(_cx_scaled))]
            for j in range(len(_cx_scaled)):
                _cx[j] = _cx_scaled[j] * scaling
            return _cx

        if ConfigureProblem._manage_fatigue_to_new_variable(
            name, name_elements, ocp, nlp, as_states, as_controls, fatigue
        ):
            # If the element is fatigable, this function calls back configure_new_variable to fill everything.
            # Therefore, we can exist now
            return

        if name not in nlp.variable_mappings:
            nlp.variable_mappings[name] = BiMapping(range(len(name_elements)), range(len(name_elements)))

        copy_states = (
            nlp.use_states_from_phase_idx is not None
            and nlp.use_states_from_phase_idx < nlp.phase_idx
            and name in ocp.nlp[nlp.use_states_from_phase_idx].states
        )
        copy_controls = (
            nlp.use_controls_from_phase_idx is not None
            and nlp.use_controls_from_phase_idx < nlp.phase_idx
            and name in ocp.nlp[nlp.use_controls_from_phase_idx].controls
        )
        copy_states_dot = (
            nlp.use_states_dot_from_phase_idx is not None
            and nlp.use_states_dot_from_phase_idx < nlp.phase_idx
            and name in ocp.nlp[nlp.use_states_dot_from_phase_idx].states_dot
        )

        if as_states and name not in nlp.x_scaling:
            nlp.x_scaling[name] = VariableScaling(
                key=name, scaling=np.ones(len(nlp.variable_mappings[name].to_first.map_idx))
            )
        if as_states_dot and name not in nlp.xdot_scaling:
            nlp.xdot_scaling[name] = VariableScaling(
                key=name, scaling=np.ones(len(nlp.variable_mappings[name].to_first.map_idx))
            )
        if as_controls and name not in nlp.u_scaling:
            nlp.u_scaling[name] = VariableScaling(
                key=name, scaling=np.ones(len(nlp.variable_mappings[name].to_first.map_idx))
            )

        mx_states = [] if not copy_states else [ocp.nlp[nlp.use_states_from_phase_idx].states[name].mx]
        mx_states_dot = [] if not copy_states_dot else [ocp.nlp[nlp.use_states_dot_from_phase_idx].states_dot[name].mx]
        mx_controls = [] if not copy_controls else [ocp.nlp[nlp.use_controls_from_phase_idx].controls[name].mx]
        # todo: if mapping on variables, what do we do with mapping on the nodes
        for i in nlp.variable_mappings[name].to_second.map_idx:
            var_name = f"{'-' if np.sign(i) < 0 else ''}{name}_{name_elements[abs(i)]}_MX" if i is not None else "zero"

            if not copy_states:
                mx_states.append(MX.sym(var_name, 1, 1))

            if not copy_states_dot:
                mx_states_dot.append(MX.sym(var_name, 1, 1))

            if not copy_controls:
                mx_controls.append(MX.sym(var_name, 1, 1))

        mx_states = vertcat(*mx_states)
        mx_states_dot = vertcat(*mx_states_dot)
        mx_controls = vertcat(*mx_controls)

        if not axes_idx:
            axes_idx = Mapping(range(len(name_elements)))

        legend = []
        for idx, name_el in enumerate(name_elements):
            if idx is not None and idx in axes_idx.map_idx:
                current_legend = f"{name}_{name_el}"
                for i in range(ocp.n_phases):
                    if as_states:
                        current_legend += f"-{ocp.nlp[i].use_states_from_phase_idx}"
                    if as_controls:
                        current_legend += f"-{ocp.nlp[i].use_controls_from_phase_idx}"
                legend += [current_legend]

        if as_states:
            n_cx = nlp.ode_solver.polynomial_degree + 2 if isinstance(nlp.ode_solver, OdeSolver.COLLOCATION) else 2
            cx_scaled = (
                ocp.nlp[nlp.use_states_from_phase_idx].states[name].original_cx
                if copy_states
                else define_cx_scaled(n_col=n_cx)
            )
            cx = (
                ocp.nlp[nlp.use_states_from_phase_idx].states[name].original_cx
                if copy_states
                else define_cx_unscaled(cx_scaled, nlp.x_scaling[name].scaling)
            )
            nlp.states["scaled"].append(name, cx_scaled, mx_states, nlp.variable_mappings[name])
            nlp.states.append_from_scaled(name, cx, nlp.states["scaled"])

            if not skip_plot:
                nlp.plot[f"{name}_states"] = CustomPlot(
                    lambda t, x, u, p: x[nlp.states[name].index, :],
                    plot_type=PlotType.INTEGRATED,
                    axes_idx=axes_idx,
                    legend=legend,
                    combine_to=combine_name,
                )

        if as_controls:
            cx_scaled = (
                ocp.nlp[nlp.use_controls_from_phase_idx].controls[name].original_cx
                if copy_controls
                else define_cx_scaled(n_col=2)
            )
            cx = (
                ocp.nlp[nlp.use_controls_from_phase_idx].controls[name].original_cx
                if copy_controls
                else define_cx_unscaled(cx_scaled, nlp.u_scaling[name].scaling)
            )
            nlp.controls["scaled"].append(name, cx_scaled, mx_controls, nlp.variable_mappings[name])
            nlp.controls.append_from_scaled(name, cx, nlp.controls["scaled"])

            plot_type = PlotType.PLOT if nlp.control_type == ControlType.LINEAR_CONTINUOUS else PlotType.STEP
            if not skip_plot:
                nlp.plot[f"{name}_controls"] = CustomPlot(
                    lambda t, x, u, p: u[nlp.controls[name].index, :],
                    plot_type=plot_type,
                    axes_idx=axes_idx,
                    legend=legend,
                    combine_to=f"{name}_states" if as_states and combine_state_control_plot else combine_name,
                )

        if as_states_dot:
            n_cx = nlp.ode_solver.polynomial_degree + 1 if isinstance(nlp.ode_solver, OdeSolver.COLLOCATION) else 2
            cx_scaled = (
                ocp.nlp[nlp.use_states_dot_from_phase_idx].states_dot[name].original_cx
                if copy_states_dot
                else define_cx_scaled(n_col=n_cx)
            )
            cx = (
                ocp.nlp[nlp.use_states_dot_from_phase_idx].states_dot[name].original_cx
                if copy_states_dot
                else define_cx_unscaled(cx_scaled, nlp.xdot_scaling[name].scaling)
            )
            nlp.states_dot["scaled"].append(name, cx, mx_states_dot, nlp.variable_mappings[name])
            nlp.states_dot.append_from_scaled(name, cx, nlp.states_dot["scaled"])

    @staticmethod
    def configure_q(ocp, nlp, as_states: bool, as_controls: bool, as_states_dot: bool = False):
        """
        Configure the generalized coordinates

        Parameters
        ----------
        nlp: NonLinearProgram
            A reference to the phase
        as_states: bool
            If the generalized coordinates should be a state
        as_controls: bool
            If the generalized coordinates should be a control
        as_states_dot: bool
            If the generalized velocities should be a state_dot
        """
        name = "q"
        name_q = nlp.model.name_dof
        axes_idx = ConfigureProblem._apply_phase_mapping(ocp, nlp, name)
        ConfigureProblem.configure_new_variable(
            name,
            name_q,
            ocp,
            nlp,
            as_states,
            as_controls,
            as_states_dot,
            axes_idx=axes_idx,
        )

    @staticmethod
    def configure_qdot(ocp, nlp, as_states: bool, as_controls: bool, as_states_dot: bool = False):
        """
        Configure the generalized velocities

        Parameters
        ----------
        nlp: NonLinearProgram
            A reference to the phase
        as_states: bool
            If the generalized velocities should be a state
        as_controls: bool
            If the generalized velocities should be a control
        as_states_dot: bool
            If the generalized velocities should be a state_dot
        """

        name = "qdot"
        name_qdot = ConfigureProblem._get_kinematics_based_names(nlp, name)
        ConfigureProblem._adjust_mapping(name, ["q", "qdot", "taudot"], nlp)
        axes_idx = ConfigureProblem._apply_phase_mapping(ocp, nlp, name)
        ConfigureProblem.configure_new_variable(
            name, name_qdot, ocp, nlp, as_states, as_controls, as_states_dot, axes_idx=axes_idx
        )

    @staticmethod
    def configure_qddot(ocp, nlp, as_states: bool, as_controls: bool, as_states_dot: bool = False):
        """
        Configure the generalized accelerations

        Parameters
        ----------
        nlp: NonLinearProgram
            A reference to the phase
        as_states: bool
            If the generalized velocities should be a state
        as_controls: bool
            If the generalized velocities should be a control
        as_states_dot: bool
            If the generalized accelerations should be a state_dot
        """

        name = "qddot"
        name_qddot = ConfigureProblem._get_kinematics_based_names(nlp, name)
        ConfigureProblem._adjust_mapping(name, ["q", "qdot"], nlp)
        axes_idx = ConfigureProblem._apply_phase_mapping(ocp, nlp, name)
        ConfigureProblem.configure_new_variable(
            name, name_qddot, ocp, nlp, as_states, as_controls, as_states_dot, axes_idx=axes_idx
        )

    @staticmethod
    def configure_qdddot(ocp, nlp, as_states: bool, as_controls: bool):
        """
        Configure the generalized accelerations

        Parameters
        ----------
        nlp: NonLinearProgram
            A reference to the phase
        as_states: bool
            If the generalized velocities should be a state
        as_controls: bool
            If the generalized velocities should be a control
        """

        name = "qdddot"
        name_qdddot = ConfigureProblem._get_kinematics_based_names(nlp, name)
        ConfigureProblem._adjust_mapping(name, ["q", "qdot", "qddot"], nlp)
        axes_idx = ConfigureProblem._apply_phase_mapping(ocp, nlp, name)
        ConfigureProblem.configure_new_variable(name, name_qdddot, ocp, nlp, as_states, as_controls, axes_idx=axes_idx)

    @staticmethod
    def configure_tau(ocp, nlp, as_states: bool, as_controls: bool, fatigue: FatigueList = None):
        """
        Configure the generalized forces

        Parameters
        ----------
        nlp: NonLinearProgram
            A reference to the phase
        as_states: bool
            If the generalized forces should be a state
        as_controls: bool
            If the generalized forces should be a control
        fatigue: FatigueList
            If the dynamics with fatigue should be declared
        """

        name = "tau"
        name_tau = ConfigureProblem._get_kinematics_based_names(nlp, name)
        ConfigureProblem._adjust_mapping(name, ["qdot", "taudot"], nlp)
        axes_idx = ConfigureProblem._apply_phase_mapping(ocp, nlp, name)
        ConfigureProblem.configure_new_variable(
            name, name_tau, ocp, nlp, as_states, as_controls, fatigue=fatigue, axes_idx=axes_idx
        )

    @staticmethod
    def configure_residual_tau(ocp, nlp, as_states: bool, as_controls: bool):
        """
        Configure the residual forces

        Parameters
        ----------
        nlp: NonLinearProgram
            A reference to the phase
        as_states: bool
            If the generalized forces should be a state
        as_controls: bool
            If the generalized forces should be a control
        """

        name = "residual_tau"
        name_residual_tau = ConfigureProblem._get_kinematics_based_names(nlp, name)
        ConfigureProblem._adjust_mapping(name, ["qdot", "taudot"], nlp)
        axes_idx = ConfigureProblem._apply_phase_mapping(ocp, nlp, name)
        ConfigureProblem.configure_new_variable(
            name, name_residual_tau, ocp, nlp, as_states, as_controls, axes_idx=axes_idx
        )

    @staticmethod
    def append_faked_optim_var(name, optim_var, keys: list):
        """
        Add a fake optim var by combining vars in keys

        Parameters
        ----------
        optim_var: OptimizationVariableList
            states or controls
        keys: list
            The list of keys to combine
        """

        index = []
        mx = MX()
        to_second = []
        to_first = []
        for key in keys:
            index.extend(list(optim_var[key].index))
            mx = vertcat(mx, optim_var[key].mx)
            to_second.extend(list(np.array(optim_var[key].mapping.to_second.map_idx) + len(to_second)))
            to_first.extend(list(np.array(optim_var[key].mapping.to_first.map_idx) + len(to_first)))

        optim_var.append_fake(name, index, mx, BiMapping(to_second, to_first))

    @staticmethod
    def configure_taudot(ocp, nlp, as_states: bool, as_controls: bool):
        """
        Configure the generalized forces derivative

        Parameters
        ----------
        nlp: NonLinearProgram
            A reference to the phase
        as_states: bool
            If the generalized force derivatives should be a state
        as_controls: bool
            If the generalized force derivatives should be a control
        """

        name = "taudot"
        name_taudot = ConfigureProblem._get_kinematics_based_names(nlp, name)
        ConfigureProblem._adjust_mapping(name, ["qdot", "tau"], nlp)
        axes_idx = ConfigureProblem._apply_phase_mapping(ocp, nlp, name)
        ConfigureProblem.configure_new_variable(name, name_taudot, ocp, nlp, as_states, as_controls, axes_idx=axes_idx)

    @staticmethod
    def configure_contact_forces(ocp, nlp, as_states: bool, as_controls: bool):
        """
        Configure the generalized forces derivative

        Parameters
        ----------
        nlp: NonLinearProgram
            A reference to the phase
        as_states: bool
            If the generalized force derivatives should be a state
        as_controls: bool
            If the generalized force derivatives should be a control
        """

        name_contact_forces = [name for name in nlp.model.contact_names]
        ConfigureProblem.configure_new_variable("fext", name_contact_forces, ocp, nlp, as_states, as_controls)

    @staticmethod
    def configure_soft_contact_forces(ocp, nlp, as_states: bool, as_controls: bool):
        """
        Configure the generalized forces derivative

        Parameters
        ----------
        nlp: NonLinearProgram
            A reference to the phase
        as_states: bool
            If the generalized force derivatives should be a state
        as_controls: bool
            If the generalized force derivatives should be a control
        """
        name_soft_contact_forces = []
        component_list = ["fx", "fy", "fz"]  # TODO: find a better place to hold this or define it in biorbd ?
        for ii in range(nlp.model.nb_soft_contacts):
            name_soft_contact_forces.extend(
                [
                    f"{nlp.model.soft_contact_name(ii)}_{name}"
                    for name in component_list
                    if nlp.model.soft_contact_name(ii) not in name_soft_contact_forces
                ]
            )

        ConfigureProblem.configure_new_variable("fext", name_soft_contact_forces, ocp, nlp, as_states, as_controls)

    @staticmethod
    def configure_muscles(ocp, nlp, as_states: bool, as_controls: bool, fatigue: FatigueList = None):
        """
        Configure the muscles

        Parameters
        ----------
        nlp: NonLinearProgram
            A reference to the phase
        as_states: bool
            If the muscles should be a state
        as_controls: bool
            If the muscles should be a control
        fatigue: FatigueList
            The list of fatigue parameters
        """

        muscle_names = nlp.model.muscle_names
        ConfigureProblem.configure_new_variable(
            "muscles",
            muscle_names,
            ocp,
            nlp,
            as_states,
            as_controls,
            combine_state_control_plot=True,
            fatigue=fatigue,
        )

    @staticmethod
    def _adjust_mapping(key_to_adjust: str, reference_keys: list, nlp):
        """
        Automatic mapping duplicator basing the values on the another mapping

        Parameters
        ----------
        key_to_adjust: str
            The name of the variable to create if not already defined
        reference_keys: list[str]
            The reference keys, as soon one is found, it is used and the function returns
        nlp: NonLinearProgram
            A reference to the phase
        """

        if key_to_adjust not in nlp.variable_mappings:
            for n in reference_keys:
                if n in nlp.variable_mappings:
                    if n == "q":
                        q_map = list(nlp.variable_mappings[n].to_first.map_idx)
                        target = list(range(nlp.model.nb_q))
                        if nlp.model.nb_quaternions > 0:
                            if q_map != target:
                                raise RuntimeError(
                                    "It is not possible to define a q mapping without a qdot or tau mapping"
                                    "while the model has quaternions"
                                )
                            target = list(range(nlp.model.nb_qdot))
                        nlp.variable_mappings[key_to_adjust] = BiMapping(target, target)
                    else:
                        nlp.variable_mappings[key_to_adjust] = nlp.variable_mappings[n]
                    return
            raise RuntimeError("Could not adjust mapping with the reference_keys provided")

    @staticmethod
    def _apply_phase_mapping(ocp, nlp, name):
        if nlp.phase_mapping:
            if name in nlp.variable_mappings.keys():
                double_mapping = nlp.variable_mappings[name].to_first.map(nlp.phase_mapping.map_idx).T.tolist()[0]
                double_mapping = [int(double_mapping[i]) for i in range(len(double_mapping))]
            else:
                double_mapping = nlp.phase_mapping.map_idx
            axes_idx = Mapping(double_mapping)
        else:
            axes_idx = None
        return axes_idx


class DynamicsFcn(FcnEnum):
    """
    Selection of valid dynamics functions
    """

    TORQUE_DRIVEN = (ConfigureProblem.torque_driven,)
    TORQUE_DERIVATIVE_DRIVEN = (ConfigureProblem.torque_derivative_driven,)
    TORQUE_ACTIVATIONS_DRIVEN = (ConfigureProblem.torque_activations_driven,)
    JOINTS_ACCELERATION_DRIVEN = (ConfigureProblem.joints_acceleration_driven,)
    MUSCLE_DRIVEN = (ConfigureProblem.muscle_driven,)
    CUSTOM = (ConfigureProblem.custom,)


class Dynamics(OptionGeneric):
    """
    A placeholder for the chosen dynamics by the user

    Attributes
    ----------
    dynamic_function: Callable
        The custom dynamic function provided by the user
    configure: Callable
        The configuration function provided by the user that declares the NLP (states and controls),
        usually only necessary when defining custom functions
    expand: bool
        If the continuity constraint should be expand. This can be extensive on RAM

    """

    def __init__(
        self,
        dynamics_type: Callable | DynamicsFcn,
        expand: bool = False,
        **params: Any,
    ):
        """
        Parameters
        ----------
        dynamics_type: Callable | DynamicsFcn
            The chosen dynamic functions
        params: Any
            Any parameters to pass to the dynamic and configure functions
        expand: bool
            If the continuity constraint should be expand. This can be extensive on RAM
        """

        configure = None
        if not isinstance(dynamics_type, DynamicsFcn):
            configure = dynamics_type
            dynamics_type = DynamicsFcn.CUSTOM
        else:
            if "configure" in params:
                configure = params["configure"]
                del params["configure"]

        dynamic_function = None
        if "dynamic_function" in params:
            dynamic_function = params["dynamic_function"]
            del params["dynamic_function"]

        super(Dynamics, self).__init__(type=dynamics_type, **params)
        self.dynamic_function = dynamic_function
        self.configure = configure
        self.expand = expand


class DynamicsList(UniquePerPhaseOptionList):
    """
    A list of Dynamics if more than one is required, typically when more than one phases are declared

    Methods
    -------
    add(dynamics: DynamicsFcn, **extra_parameters)
        Add a new Dynamics to the list
    print(self)
        Print the DynamicsList to the console
    """

    def add(self, dynamics_type: Callable | Dynamics | DynamicsFcn, **extra_parameters: Any):
        """
        Add a new Dynamics to the list

        Parameters
        ----------
        dynamics_type: Callable | Dynamics | DynamicsFcn
            The chosen dynamic functions
        extra_parameters: dict
            Any parameters to pass to Dynamics
        """

        if isinstance(dynamics_type, Dynamics):
            self.copy(dynamics_type)

        else:
            super(DynamicsList, self)._add(dynamics_type=dynamics_type, option_type=Dynamics, **extra_parameters)

    def print(self):
        """
        Print the DynamicsList to the console
        """
        raise NotImplementedError("Printing of DynamicsList is not ready yet")<|MERGE_RESOLUTION|>--- conflicted
+++ resolved
@@ -393,15 +393,12 @@
 
     @staticmethod
     def torque_activations_driven(
-<<<<<<< HEAD
         ocp,
         nlp,
-        with_contact=False,
+        with_contact: bool = False,
         with_passive_torque: bool = False,
+        with_residual_torque: bool = False,
         with_ligament: bool = False,
-=======
-        ocp, nlp, with_contact: bool = False, with_passive_torque: bool = False, with_residual_torque: bool = False
->>>>>>> e4462cc1
     ):
         """
         Configure the dynamics for a torque driven program (states are q and qdot, controls are tau activations).
@@ -418,14 +415,11 @@
             If the dynamic with contact should be used
         with_passive_torque: bool
             If the dynamic with passive torque should be used
-<<<<<<< HEAD
+        with_residual_torque: bool
+            If the dynamic with a residual torque should be used
         with_ligament: bool
             If the dynamic with ligament should be used
-=======
-        with_residual_torque: bool
-            If the dynamic with a residual torque should be used
-
->>>>>>> e4462cc1
+
         """
 
         ConfigureProblem.configure_q(ocp, nlp, True, False)
@@ -444,11 +438,8 @@
                 DynamicsFunctions.torque_activations_driven,
                 with_contact=with_contact,
                 with_passive_torque=with_passive_torque,
-<<<<<<< HEAD
+                with_residual_torque=with_residual_torque,
                 with_ligament=with_ligament,
-=======
-                with_residual_torque=with_residual_torque,
->>>>>>> e4462cc1
             )
 
         if with_contact:
