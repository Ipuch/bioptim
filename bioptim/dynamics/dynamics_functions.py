from casadi import horzcat, vertcat, MX, SX, DM

from .dynamics_evaluation import DynamicsEvaluation
from .ode_solvers import OdeSolver
from .fatigue.fatigue_dynamics import FatigueList
from ..limits.holonomic_constraints import HolonomicConstraintsFcn
from ..misc.enums import DefectType, ContactType
from ..misc.mapping import BiMapping
from ..optimization.optimization_variable import OptimizationVariable
from ..misc.parameters_types import (
    Bool,
    AnyListOptional,
    CX,
    CXOptional,
)


class DynamicsFunctions:
    """
    Implementation of all the dynamic functions

    Methods
    -------
    custom -> MX
        Interface to custom dynamic function provided by the user
    torque_driven
        Forward dynamics driven by joint torques
    torque_activations_driven -> MX:
        Forward dynamics driven by joint torques activations.
    torque_derivative_driven-> MX:
        Forward dynamics driven by joint torques derivatives
    forces_from_torque_driven -> MX:
        Contact forces of a forward dynamics driven by joint torques with contact constraints.
    muscles_driven -> MX:
        Forward dynamics driven by muscle.
    forces_from_muscle_driven -> MX:
        Contact forces of a forward dynamics driven by muscles activations and joint torques with contact constraints.
    get:
        Main accessor to a variable in states or controls (cx)
    reshape_qdot:
        Easy accessor to derivative of q
    forward_dynamics:
        Easy accessor to derivative of qdot
    compute_muscle_dot:
        Easy accessor to derivative of muscle activations
    compute_tau_from_muscle:
        Easy accessor to tau computed from muscles
    """

    @staticmethod
    def custom(
        time,
        states,
        controls,
        parameters,
        algebraic_states,
        numerical_timeseries,
        nlp,
    ) -> DynamicsEvaluation:
        """
        Interface to custom dynamic function provided by the user.

        Parameters
        ----------
        time: MX.sym | SX.sym
            The time of the system
        states: MX.sym | SX.sym
            The state of the system
        controls: MX.sym | SX.sym
            The controls of the system
        parameters: MX.sym | SX.sym
            The parameters of the system
        algebraic_states: MX.sym | SX.sym
            The algebraic_states of the system
        numerical_timeseries: MX.sym | SX.sym
            The numerical timeseries of the system
        nlp: NonLinearProgram
            The definition of the system

        Returns
        ----------
        MX.sym | SX.sym
            The derivative of the states
        MX.sym | SX.sym
            The defects of the implicit dynamics
        """

        return nlp.dynamics_type.dynamic_function(
            time, states, controls, parameters, algebraic_states, numerical_timeseries, nlp
        )

    @staticmethod
    def torque_driven(
        time,
        states,
        controls,
        parameters,
        algebraic_states,
        numerical_timeseries,
        nlp,
<<<<<<< HEAD
=======
        contact_type: list[ContactType] | tuple[ContactType],
        with_passive_torque: Bool,
        with_ligament: Bool,
        with_friction: Bool,
>>>>>>> 005cfdd1
        fatigue: FatigueList,
    ) -> DynamicsEvaluation:
        """
        Forward dynamics driven by joint torques

        Parameters
        ----------
        time: MX.sym | SX.sym
            The time of the system
        states: MX.sym | SX.sym
            The state of the system
        controls: MX.sym | SX.sym
            The controls of the system
        parameters: MX.sym | SX.sym
            The parameters of the system
        algebraic_states: MX.sym | SX.sym
            The algebraic states of the system
        numerical_timeseries: MX.sym | SX.sym
            The numerical timeseries of the system
        nlp: NonLinearProgram
            The definition of the system
        fatigue : FatigueList
            A list of fatigue elements

        Returns
        ----------
        DynamicsEvaluation
            The derivative of the states and the defects of the implicit dynamics
        """

        q = DynamicsFunctions.get(nlp.states["q"], states)
        qdot = DynamicsFunctions.get(nlp.states["qdot"], states)

        dq = DynamicsFunctions.compute_qdot(nlp, q, qdot)

        tau = DynamicsFunctions.get_fatigable_tau(nlp, states, controls, fatigue)
        if nlp.model.nb_passive_joint_torques > 0:
            tau += nlp.model.passive_joint_torque()(q, qdot, nlp.parameters.cx)
        if nlp.model.nb_ligaments > 0:
            tau += nlp.model.ligament_joint_torque()(q, qdot, nlp.parameters.cx)
        if nlp.model.friction_coefficients is not None:
            tau -= nlp.model.friction_coefficients @ qdot

        external_forces = nlp.get_external_forces(
            "external_forces", states, controls, algebraic_states, numerical_timeseries
        )

        if fatigue is not None and "tau" in fatigue:
            raise NotImplementedError("Fatigue is not implemented yet for torque driven dynamics")

        forward_dynamics_contact_type = ContactType.get_equivalent_explicit_contacts(nlp.model.contact_type)
        ddq_fd = DynamicsFunctions.forward_dynamics(nlp, q, qdot, tau, forward_dynamics_contact_type, external_forces)

        dxdt = vertcat(dq, ddq_fd)

        defects = None
        if isinstance(nlp.dynamics_type.ode_solver, OdeSolver.COLLOCATION):

            # Do not use DynamicsFunctions.get to get the slopes because we do not want then mapped
            slope_q = nlp.states_dot["q"].cx
            slope_qdot = nlp.states_dot["qdot"].cx
            defects = nlp.cx()

            # qdot = polynomial slope
            q_defects = slope_q * nlp.dt - dq * nlp.dt
            defects = vertcat(defects, q_defects)

            if nlp.dynamics_type.ode_solver.defects_type == DefectType.QDDOT_EQUALS_FORWARD_DYNAMICS:
                ddq = DynamicsFunctions.forward_dynamics(nlp, q, qdot, tau, nlp.model.contact_type, external_forces)

                qdot_defects = slope_qdot * nlp.dt - ddq * nlp.dt
                defects = vertcat(defects, qdot_defects)

            elif nlp.dynamics_type.ode_solver.defects_type == DefectType.TAU_EQUALS_INVERSE_DYNAMICS:
                tau_id = DynamicsFunctions.inverse_dynamics(
                    nlp,
                    q=q,
                    qdot=qdot,
                    qddot=slope_qdot,
                    contact_type=nlp.model.contact_type,
                    external_forces=external_forces,
                )
                tau_defects = tau - tau_id
                defects = vertcat(defects, tau_defects)
            else:
                raise NotImplementedError(
                    f"The defect type {nlp.dynamics_type.ode_solver.defects_type} is not implemented yet for torque driven dynamics."
                )

            if ContactType.RIGID_IMPLICIT in nlp.model.contact_type:
                rigid_contact_defect = (
                    nlp.model.rigid_contact_forces()(q, qdot, tau, external_forces, nlp.parameters.cx)
                    - nlp.algebraic_states["rigid_contact_forces"].cx
                )
                _, _, acceleration_constraint_func = HolonomicConstraintsFcn.rigid_contacts(nlp.model)
                contact_acceleration_defect = acceleration_constraint_func(q, qdot, slope_qdot, nlp.parameters.cx)
                defects = vertcat(defects, rigid_contact_defect, contact_acceleration_defect)

            if ContactType.SOFT_IMPLICIT in nlp.model.contact_type:
                soft_contact_defect = (
                    nlp.model.soft_contact_forces()(q, qdot, nlp.parameters.cx)
                    - nlp.algebraic_states["soft_contact_forces"].cx
                )
                defects = vertcat(defects, soft_contact_defect)

        return DynamicsEvaluation(dxdt=dxdt, defects=defects)

    @staticmethod
    def torque_driven_free_floating_base(
        time,
        states,
        controls,
        parameters,
        algebraic_states,
        numerical_timeseries,
        nlp,
<<<<<<< HEAD
=======
        with_passive_torque: Bool,
        with_ligament: Bool,
        with_friction: Bool,
>>>>>>> 005cfdd1
    ) -> DynamicsEvaluation:
        """
        Forward dynamics driven by joint torques without actuation of the free floating base

        Parameters
        ----------
        time: MX.sym | SX.sym
            The time of the system
        states: MX.sym | SX.sym
            The state of the system
        controls: MX.sym | SX.sym
            The controls of the system
        parameters: MX.sym | SX.sym
            The parameters of the system
        algebraic_states: MX.sym | SX.sym
            The algebraic states of the system
        numerical_timeseries: MX.sym | SX.sym
            The numerical timeseries of the system
        nlp: NonLinearProgram
            The definition of the system

        Returns
        ----------
        DynamicsEvaluation
            The derivative of the states and the defects of the implicit dynamics
        """

        q_roots = DynamicsFunctions.get(nlp.states["q_roots"], states)
        q_joints = DynamicsFunctions.get(nlp.states["q_joints"], states)
        qdot_roots = DynamicsFunctions.get(nlp.states["qdot_roots"], states)
        qdot_joints = DynamicsFunctions.get(nlp.states["qdot_joints"], states)
        tau_joints = DynamicsFunctions.get(nlp.controls["tau_joints"], controls)

        q_full = vertcat(q_roots, q_joints)
        qdot_full = vertcat(qdot_roots, qdot_joints)
        dq = DynamicsFunctions.compute_qdot(nlp, q_full, qdot_full)
        n_q = nlp.model.nb_q
        n_qdot = nlp.model.nb_qdot

        if nlp.model.nb_passive_joint_torques > 0:
            tau_joints += nlp.model.passive_joint_torque()(q_full, qdot_full, nlp.parameters.cx)
        if nlp.model.nb_ligaments > 0:
            tau_joints += nlp.model.ligament_joint_torque()(q_full, qdot_full)
        if nlp.model.friction_coefficients is not None:
            tau_joints -= nlp.model.friction_coefficients @ qdot_joints

        tau_full = vertcat(nlp.cx.zeros(nlp.model.nb_root), tau_joints)

        # free_floating base cannot have contacts by definition
        ddq = DynamicsFunctions.forward_dynamics(
            nlp, q_full, qdot_full, tau_full, contact_type=(), external_forces=None
        )
        dxdt = nlp.cx(n_q + n_qdot, ddq.shape[1])
        dxdt[:n_q, :] = horzcat(*[dq for _ in range(ddq.shape[1])])
        dxdt[n_q:, :] = ddq

        defects = None
        if isinstance(nlp.dynamics_type.ode_solver, OdeSolver.COLLOCATION):
            slope_q = DynamicsFunctions.get(nlp.states_dot["q"], nlp.states_dot.scaled.cx)
            slope_qdot = DynamicsFunctions.get(nlp.states_dot["qdot"], nlp.states_dot.scaled.cx)
            if nlp.dynamics_type.ode_solver.defects_type == DefectType.QDDOT_EQUALS_FORWARD_DYNAMICS:
                defects = vertcat(slope_q, slope_qdot) * nlp.dt - dxdt * nlp.dt
            else:
                raise NotImplementedError(
                    f"The defect type {nlp.dynamics_type.ode_solver.defects_type} is not implemented yet for torque driven free floating base dynamics."
                )

        return DynamicsEvaluation(dxdt, defects=defects)

    @staticmethod
    def stochastic_torque_driven(
        time,
        states,
        controls,
        parameters,
        algebraic_states,
        numerical_timeseries,
        nlp,
<<<<<<< HEAD
=======
        contact_type: list[ContactType] | tuple[ContactType],
        with_friction: Bool,
>>>>>>> 005cfdd1
    ) -> DynamicsEvaluation:
        """
        Forward dynamics subject to motor and sensory noise driven by torques

        Parameters
        ----------
        time: MX.sym | SX.sym
            The time
        states: MX.sym | SX.sym
            The state of the system
        controls: MX.sym | SX.sym
            The controls of the system
        parameters: MX.sym | SX.sym
            The parameters of the system
        algebraic_states: MX.sym | SX.sym
            The algebraic states variables of the system
        numerical_timeseries: MX.sym | SX.sym
            The numerical timeseries of the system
        nlp: NonLinearProgram
            The definition of the system

        Returns
        ----------
        DynamicsEvaluation
            The derivative of the states and the defects of the implicit dynamics
        """

        if (
            ContactType.SOFT_EXPLICIT in nlp.model.contact_type
            or ContactType.SOFT_IMPLICIT in nlp.model.contact_type
            or ContactType.RIGID_IMPLICIT in nlp.model.contact_type
        ):
            raise NotImplementedError(
                "soft contacts and implicit contacts not implemented yet with stochastic torque driven dynamics."
            )

        q = DynamicsFunctions.get(nlp.states["q"], states)
        qdot = DynamicsFunctions.get(nlp.states["qdot"], states)
        tau = DynamicsFunctions.get(nlp.controls["tau"], controls)
        motor_noise = DynamicsFunctions.get(nlp.parameters["motor_noise"], parameters)
        sensory_noise = DynamicsFunctions.get(nlp.parameters["sensory_noise"], parameters)

        tau += nlp.model.compute_torques_from_noise_and_feedback(
            nlp=nlp,
            time=time,
            states=states,
            controls=controls,
            parameters=parameters,
            algebraic_states=algebraic_states,
            numerical_timeseries=numerical_timeseries,
            sensory_noise=sensory_noise,
            motor_noise=motor_noise,
        )

        if nlp.model.friction_coefficients is not None:
            tau -= nlp.model.friction_coefficients @ qdot

        dq = DynamicsFunctions.compute_qdot(nlp, q, qdot)
        ddq = DynamicsFunctions.forward_dynamics(
            nlp, q, qdot, tau, contact_type=nlp.model.contact_type, external_forces=None
        )
        dxdt = vertcat(dq, ddq)

        defects = None
        if isinstance(nlp.dynamics_type.ode_solver, OdeSolver.COLLOCATION):
            slope_q = DynamicsFunctions.get(nlp.states_dot["q"], nlp.states_dot.scaled.cx)
            slope_qdot = DynamicsFunctions.get(nlp.states_dot["qdot"], nlp.states_dot.scaled.cx)
            if nlp.dynamics_type.ode_solver.defects_type == DefectType.QDDOT_EQUALS_FORWARD_DYNAMICS:
                defects = vertcat(slope_q, slope_qdot) * nlp.dt - dxdt * nlp.dt
            else:
                raise NotImplementedError(
                    f"The defect type {nlp.dynamics_type.ode_solver.defects_type} is not implemented yet for stochastic torque driven dynamics."
                )
        return DynamicsEvaluation(dxdt=dxdt, defects=defects)

    @staticmethod
    def stochastic_torque_driven_free_floating_base(
        time,
        states,
        controls,
        parameters,
        algebraic_states,
        numerical_timeseries,
        nlp,
<<<<<<< HEAD
=======
        with_friction: Bool,
>>>>>>> 005cfdd1
    ) -> DynamicsEvaluation:
        """
        Forward dynamics subject to motor and sensory noise driven by joint torques

        Parameters
        ----------
        time: MX.sym | SX.sym
            The time
        states: MX.sym | SX.sym
            The state of the system
        controls: MX.sym | SX.sym
            The controls of the system
        parameters: MX.sym | SX.sym
            The parameters of the system
        algebraic_states: MX.sym | SX.sym
            The algebraic states of the system
        numerical_timeseries: MX.sym | SX.sym
            The numerical timeseries of the system
        nlp: NonLinearProgram
            The definition of the system

        Returns
        ----------
        DynamicsEvaluation
            The derivative of the states and the defects of the implicit dynamics
        """

        q_roots = DynamicsFunctions.get(nlp.states["q_roots"], states)
        q_joints = DynamicsFunctions.get(nlp.states["q_joints"], states)
        qdot_roots = DynamicsFunctions.get(nlp.states["qdot_roots"], states)
        qdot_joints = DynamicsFunctions.get(nlp.states["qdot_joints"], states)
        tau_joints = DynamicsFunctions.get(nlp.controls["tau_joints"], controls)
        motor_noise = DynamicsFunctions.get(nlp.parameters["motor_noise"], parameters)
        sensory_noise = DynamicsFunctions.get(nlp.parameters["sensory_noise"], parameters)

        q_full = vertcat(q_roots, q_joints)
        qdot_full = vertcat(qdot_roots, qdot_joints)
        n_q = q_full.shape[0]

        tau_joints += nlp.model.compute_torques_from_noise_and_feedback(
            nlp=nlp,
            time=time,
            states=states,
            controls=controls,
            parameters=parameters,
            algebraic_states=algebraic_states,
            motor_noise=motor_noise,
            sensory_noise=sensory_noise,
        )
        if nlp.model.friction_coefficients is not None:
            tau_joints -= nlp.model.friction_coefficients @ qdot_joints

        tau_full = vertcat(nlp.cx.zeros(nlp.model.nb_root), tau_joints)

        dq = DynamicsFunctions.compute_qdot(nlp, q_full, qdot_full)
        # Free floating base is by definition without contacts
        ddq = DynamicsFunctions.forward_dynamics(
            nlp, q_full, qdot_full, tau_full, contact_type=[], external_forces=None
        )
        dxdt = vertcat(dq, ddq)

        defects = None
        if isinstance(nlp.dynamics_type.ode_solver, OdeSolver.COLLOCATION):
            slope_q = DynamicsFunctions.get(nlp.states_dot["q"], nlp.states_dot.scaled.cx)
            slope_qdot = DynamicsFunctions.get(nlp.states_dot["qdot"], nlp.states_dot.scaled.cx)
            if nlp.dynamics_type.ode_solver.defects_type == DefectType.QDDOT_EQUALS_FORWARD_DYNAMICS:
                defects = vertcat(slope_q, slope_qdot) * nlp.dt - dxdt * nlp.dt
            else:
                raise NotImplementedError(
                    f"The defect type {nlp.dynamics_type.ode_solver.defects_type} is not implemented yet for stochastic torque driven free floating base dynamics."
                )

        return DynamicsEvaluation(dxdt=dxdt, defects=defects)

    @staticmethod
<<<<<<< HEAD
    def get_fatigable_tau(nlp, states: MX | SX, controls: MX | SX, fatigue: FatigueList) -> MX | SX:
=======
    def __get_fatigable_tau(nlp, states: CX, controls: CX, fatigue: FatigueList) -> CX:
>>>>>>> 005cfdd1
        """
        Apply the forward dynamics including (or not) the torque fatigue

        Parameters
        ----------
        nlp: NonLinearProgram
            The current phase
        states: MX | SX
            The states variable that may contains the tau and the tau fatigue variables
        controls: MX | SX
            The controls variable that may contains the tau
        fatigue: FatigueList
            The dynamics for the torque fatigue

        Returns
        -------
        The generalized accelerations
        """
        tau_var, tau_cx = (nlp.controls, controls) if "tau" in nlp.controls else (nlp.states, states)
        tau = nlp.get_var_from_states_or_controls("tau", states, controls)
        if fatigue is not None and "tau" in fatigue:
            tau_fatigue = fatigue["tau"]
            tau_suffix = fatigue["tau"].suffix

            # Only homogeneous state_only is implemented yet
            n_state_only = sum([t.models.state_only for t in tau_fatigue])
            if 0 < n_state_only < len(fatigue["tau"]):
                raise NotImplementedError("fatigue list without homogeneous state_only flag is not supported yet")
            apply_to_joint_dynamics = sum([t.models.apply_to_joint_dynamics for t in tau_fatigue])
            if 0 < n_state_only < len(fatigue["tau"]):
                raise NotImplementedError(
                    "fatigue list without homogeneous apply_to_joint_dynamics flag is not supported yet"
                )
            if apply_to_joint_dynamics != 0:
                raise NotImplementedError("apply_to_joint_dynamics is not implemented for joint torque")

            if not tau_fatigue[0].models.split_controls and "tau" in nlp.controls:
                pass
            elif tau_fatigue[0].models.state_only:
                tau = sum([DynamicsFunctions.get(tau_var[f"tau_{suffix}"], tau_cx) for suffix in tau_suffix])
            else:
                tau = nlp.cx()
                for i, t in enumerate(tau_fatigue):
                    tau_tp = nlp.cx(1, 1)
                    for suffix in tau_suffix:
                        model = t.models.models[suffix]
                        tau_tp += (
                            DynamicsFunctions.get(nlp.states[f"tau_{suffix}_{model.dynamics_suffix()}"], states)[i]
                            * model.scaling
                        )
                    tau = vertcat(tau, tau_tp)
        return tau

    @staticmethod
    def torque_activations_driven(
        time,
        states,
        controls,
        parameters,
        algebraic_states,
        numerical_timeseries,
        nlp,
<<<<<<< HEAD
        with_residual_torque: bool,
=======
        contact_type: list[ContactType] | tuple[ContactType],
        with_passive_torque: Bool,
        with_residual_torque: Bool,
        with_ligament: Bool,
>>>>>>> 005cfdd1
    ):
        """
        Forward dynamics driven by joint torques activations.

        Parameters
        ----------
        time: MX.sym | SX.sym
            The time of the system
        states: MX.sym | SX.sym
            The state of the system
        controls: MX.sym | SX.sym
            The controls of the system
        parameters: MX.sym | SX.sym
            The parameters of the system
        algebraic_states: MX.sym | SX.sym
            The algebraic states of the system
        numerical_timeseries: MX.sym | SX.sym
            The numerical timeseries of the system
        nlp: NonLinearProgram
            The definition of the system
        with_residual_torque: bool
            If the dynamic should be added with residual torques

        Returns
        ----------
        DynamicsEvaluation
            The derivative of the states and the defects of the implicit dynamics
        """

        q = DynamicsFunctions.get(nlp.states["q"], states)
        qdot = DynamicsFunctions.get(nlp.states["qdot"], states)
        tau_activation = DynamicsFunctions.get(nlp.controls["tau"], controls)

        tau = nlp.model.torque()(tau_activation, q, qdot, nlp.parameters.cx)
        if with_residual_torque:
            tau += DynamicsFunctions.get(nlp.controls["residual_tau"], controls)

        if nlp.model.nb_passive_joint_torques > 0:
            tau += nlp.model.passive_joint_torque()(q, qdot, nlp.parameters.cx)
        if nlp.model.nb_ligaments > 0:
            tau += nlp.model.ligament_joint_torque()(q, qdot, nlp.parameters.cx)
        if nlp.model.friction_coefficients is not None:
            tau -= nlp.model.friction_coefficients @ qdot

        external_forces = nlp.get_external_forces(
            "external_forces", states, controls, algebraic_states, numerical_timeseries
        )

        dq = DynamicsFunctions.compute_qdot(nlp, q, qdot)
        forward_dynamics_contact_type = ContactType.get_equivalent_explicit_contacts(nlp.model.contact_type)
        ddq_fd = DynamicsFunctions.forward_dynamics(nlp, q, qdot, tau, forward_dynamics_contact_type, external_forces)
        dxdt = vertcat(dq, ddq_fd)

        defects = None
        if isinstance(nlp.dynamics_type.ode_solver, OdeSolver.COLLOCATION):
            slope_q = DynamicsFunctions.get(nlp.states_dot["q"], nlp.states_dot.scaled.cx)
            slope_qdot = DynamicsFunctions.get(nlp.states_dot["qdot"], nlp.states_dot.scaled.cx)
            if nlp.dynamics_type.ode_solver.defects_type == DefectType.QDDOT_EQUALS_FORWARD_DYNAMICS:
                ddq = DynamicsFunctions.forward_dynamics(nlp, q, qdot, tau, nlp.model.contact_type, external_forces)
                derivative = vertcat(dq, ddq)
                defects = vertcat(slope_q, slope_qdot) * nlp.dt - derivative * nlp.dt
            else:
                raise NotImplementedError(
                    f"The defect type {nlp.dynamics_type.ode_solver.defects_type} is not implemented yet for torque activations driven dynamics."
                )

        return DynamicsEvaluation(dxdt=dxdt, defects=defects)

    @staticmethod
    def torque_derivative_driven(
        time,
        states,
        controls,
        parameters,
        algebraic_states,
        numerical_timeseries,
        nlp,
<<<<<<< HEAD
=======
        contact_type: list[ContactType] | tuple[ContactType],
        with_passive_torque: Bool,
        with_ligament: Bool,
        with_friction: Bool,
>>>>>>> 005cfdd1
    ) -> DynamicsEvaluation:
        """
        Forward dynamics driven by joint torques derivatives

        Parameters
        ----------
        time: MX.sym | SX.sym
            The time of the system
        states: MX.sym | SX.sym
            The state of the system
        controls: MX.sym | SX.sym
            The controls of the system
        parameters: MX.sym | SX.sym
            The parameters of the system
        algebraic_states: MX.sym | SX.sym
            The algebraic states of the system
        numerical_timeseries: MX.sym | SX.sym
            The numerical timeseries of the system
        nlp: NonLinearProgram
            The definition of the system

        Returns
        ----------
        DynamicsEvaluation
            The derivative of the states and the defects of the implicit dynamics
        """

        q = DynamicsFunctions.get(nlp.states["q"], states)
        qdot = DynamicsFunctions.get(nlp.states["qdot"], states)
        tau = DynamicsFunctions.get(nlp.states["tau"], states)
        taudot = DynamicsFunctions.get(nlp.controls["taudot"], controls)

        if nlp.model.nb_passive_joint_torques > 0:
            tau += nlp.model.passive_joint_torque()(q, qdot, nlp.parameters.cx)
        if nlp.model.nb_ligaments > 0:
            tau += nlp.model.ligament_joint_torque()(q, qdot, nlp.parameters.cx)
        if nlp.model.friction_coefficients is not None:
            tau -= nlp.model.friction_coefficients @ qdot

        dq = DynamicsFunctions.compute_qdot(nlp, q, qdot)

        external_forces = nlp.get_external_forces(
            "external_forces", states, controls, algebraic_states, numerical_timeseries
        )

        forward_dynamics_contact_type = ContactType.get_equivalent_explicit_contacts(nlp.model.contact_type)
        ddq_fd = DynamicsFunctions.forward_dynamics(nlp, q, qdot, tau, forward_dynamics_contact_type, external_forces)
        dxdt = vertcat(vertcat(dq, ddq_fd), taudot)

        defects = None
        if isinstance(nlp.dynamics_type.ode_solver, OdeSolver.COLLOCATION):
            slope_q = DynamicsFunctions.get(nlp.states_dot["q"], nlp.states_dot.scaled.cx)
            slope_qdot = DynamicsFunctions.get(nlp.states_dot["qdot"], nlp.states_dot.scaled.cx)
            slope_tau = DynamicsFunctions.get(nlp.states_dot["tau"], nlp.states_dot.scaled.cx)
            slope = vertcat(
                vertcat(
                    nlp.states["q"].mapping.to_first.map(slope_q), nlp.states["qdot"].mapping.to_first.map(slope_qdot)
                ),
                nlp.states["tau"].mapping.to_first.map(slope_tau),
            )

            if nlp.dynamics_type.ode_solver.defects_type == DefectType.QDDOT_EQUALS_FORWARD_DYNAMICS:
                ddq = DynamicsFunctions.forward_dynamics(nlp, q, qdot, tau, nlp.model.contact_type, external_forces)
                derivative = vertcat(vertcat(dq, ddq), taudot)
                defects = slope * nlp.dt - derivative * nlp.dt
            elif nlp.dynamics_type.ode_solver.defects_type == DefectType.TAU_EQUALS_INVERSE_DYNAMICS:

                tau_id = DynamicsFunctions.inverse_dynamics(
                    nlp,
                    q=q,
                    qdot=qdot,
                    qddot=slope_qdot,
                    contact_type=nlp.model.contact_type,
                    external_forces=external_forces,
                )

                dq_defects = qdot - DynamicsFunctions.compute_qdot(nlp, q, slope_q)
                tau_defects = tau - tau_id
                taudot_defects = taudot - slope_tau
                defects = vertcat(vertcat(dq_defects, tau_defects), taudot_defects)
            else:
                raise NotImplementedError(
                    f"The defect type {nlp.dynamics_type.ode_solver.defects_type} is not implemented yet for torque derivative driven dynamics."
                )

            if ContactType.RIGID_IMPLICIT in nlp.model.contact_type:
                rigid_contact_defect = (
                    nlp.model.rigid_contact_forces()(q, qdot, tau, external_forces, nlp.parameters.cx)
                    - nlp.algebraic_states["rigid_contact_forces"].cx
                )
                _, _, acceleration_constraint_func = HolonomicConstraintsFcn.rigid_contacts(nlp.model)
                contact_acceleration_defect = acceleration_constraint_func(q, qdot, slope_qdot, nlp.parameters.cx)
                defects = vertcat(defects, rigid_contact_defect, contact_acceleration_defect)

            if ContactType.SOFT_IMPLICIT in nlp.model.contact_type:
                soft_contact_defect = (
                    nlp.model.soft_contact_forces()(q, qdot, nlp.parameters.cx)
                    - nlp.algebraic_states["soft_contact_forces"].cx
                )
                defects = vertcat(defects, soft_contact_defect)

        return DynamicsEvaluation(dxdt=dxdt, defects=defects)

    @staticmethod
    def forces_from_torque_driven(
        time,
        states,
        controls,
        parameters,
        algebraic_states,
        numerical_timeseries: MX.sym,
        nlp,
<<<<<<< HEAD
    ) -> MX | SX:
=======
        with_passive_torque: Bool = False,
        with_ligament: Bool = False,
    ) -> CX:
>>>>>>> 005cfdd1
        """
        Contact forces of a forward dynamics driven by joint torques with contact constraints.

        Parameters
        ----------
        time: MX.sym | SX.sym
            The time of the system
        states: MX.sym | SX.sym
            The state of the system
        controls: MX.sym | SX.sym
            The controls of the system
        parameters: MX.sym | SX.sym
            The parameters of the system
        algebraic_states: MX.sym | SX.sym
            The algebraic states of the system
        numerical_timeseries: MX.sym | SX.sym
            The numerical timeseries of the system
        nlp: NonLinearProgram
            The definition of the system

        Returns
        ----------
        MX.sym | SX.sym
            The contact forces that ensure no acceleration at these contact points
        """

        q = nlp.get_var_from_states_or_controls("q", states, controls)
        qdot = nlp.get_var_from_states_or_controls("qdot", states, controls)
        tau = nlp.get_var_from_states_or_controls("tau", states, controls)
        if nlp.model.nb_passive_joint_torques > 0:
            tau += nlp.model.passive_joint_torque()(q, qdot, nlp.parameters.cx)
        if nlp.model.nb_ligaments > 0:
            tau += nlp.model.ligament_joint_torque()(q, qdot, nlp.parameters.cx)

        external_forces = nlp.get_external_forces(
            "external_forces", states, controls, algebraic_states, numerical_timeseries
        )

        return nlp.model.rigid_contact_forces()(q, qdot, tau, external_forces, nlp.parameters.cx)

    @staticmethod
    def forces_from_torque_activation_driven(
        time,
        states,
        controls,
        parameters,
        algebraic_states,
        numerical_timeseries,
        nlp,
<<<<<<< HEAD
    ) -> MX | SX:
=======
        with_passive_torque: Bool = False,
        with_ligament: Bool = False,
    ) -> CX:
>>>>>>> 005cfdd1
        """
        Contact forces of a forward dynamics driven by joint torques with contact constraints.

        Parameters
        ----------
        time: MX.sym | SX.sym
            The time of the system
        states: MX.sym | SX.sym
            The state of the system
        controls: MX.sym | SX.sym
            The controls of the system
        parameters: MX.sym | SX.sym
            The parameters of the system
        algebraic_states: MX.sym | SX.sym
            The algebraic states of the system
        numerical_timeseries: MX.sym | SX.sym
            The numerical timeseries of the system
        nlp: NonLinearProgram
            The definition of the system

        Returns
        ----------
        MX.sym | SX.sym
            The contact forces that ensure no acceleration at these contact points
        """
        q = nlp.get_var_from_states_or_controls("q", states, controls)
        qdot = nlp.get_var_from_states_or_controls("qdot", states, controls)
        tau_activations = nlp.get_var_from_states_or_controls("tau", states, controls)
        tau = nlp.model.torque()(tau_activations, q, qdot, nlp.parameters.cx)
        if nlp.model.nb_passive_joint_torques > 0:
            tau += nlp.model.passive_joint_torque()(q, qdot, nlp.parameters.cx)
        if nlp.model.nb_ligaments > 0:
            tau += nlp.model.ligament_joint_torque()(q, qdot, nlp.parameters.cx)

        external_forces = nlp.get_external_forces(
            "external_forces", states, controls, algebraic_states, numerical_timeseries
        )
        return nlp.model.rigid_contact_forces()(q, qdot, tau, external_forces, nlp.parameters.cx)

    @staticmethod
    def muscles_driven(
        time,
        states,
        controls,
        parameters,
        algebraic_states,
        numerical_timeseries,
        nlp,
<<<<<<< HEAD
        with_residual_torque: bool = False,
=======
        contact_type: list[ContactType] | tuple[ContactType],
        with_passive_torque: Bool = False,
        with_ligament: Bool = False,
        with_friction: Bool = False,
        with_residual_torque: Bool = False,
>>>>>>> 005cfdd1
        fatigue=None,
    ) -> DynamicsEvaluation:
        """
        Forward dynamics driven by muscle.

        Parameters
        ----------
        time: MX.sym | SX.sym
            The time of the system
        states: MX.sym | SX.sym
            The state of the system
        controls: MX.sym | SX.sym
            The controls of the system
        parameters: MX.sym | SX.sym
            The parameters of the system
        algebraic_states: MX.sym | SX.sym
            The algebraic states of the system
        numerical_timeseries: MX.sym | SX.sym
            The numerical timeseries of the system
        nlp: NonLinearProgram
            The definition of the system
        fatigue: FatigueDynamicsList
            To define fatigue elements
        with_residual_torque: bool
            If the dynamic should be added with residual torques

        Returns
        ----------
        DynamicsEvaluation
            The derivative of the states and the defects of the implicit dynamics
        """

        q = nlp.get_var_from_states_or_controls("q", states, controls)
        qdot = nlp.get_var_from_states_or_controls("qdot", states, controls)
        residual_tau = (
            DynamicsFunctions.get_fatigable_tau(nlp, states, controls, fatigue) if with_residual_torque else None
        )
        mus_activations = nlp.get_var_from_states_or_controls("muscles", states, controls)
        fatigue_states = None
        if fatigue is not None and "muscles" in fatigue:
            mus_fatigue = fatigue["muscles"]
            fatigue_name = mus_fatigue.suffix[0]

            # Sanity check
            n_state_only = sum([m.models.state_only for m in mus_fatigue])
            if 0 < n_state_only < len(fatigue["muscles"]):
                raise NotImplementedError(
                    f"{fatigue_name} list without homogeneous state_only flag is not supported yet"
                )
            apply_to_joint_dynamics = sum([m.models.apply_to_joint_dynamics for m in mus_fatigue])
            if 0 < apply_to_joint_dynamics < len(fatigue["muscles"]):
                raise NotImplementedError(
                    f"{fatigue_name} list without homogeneous apply_to_joint_dynamics flag is not supported yet"
                )

            dyn_suffix = mus_fatigue[0].models.models[fatigue_name].dynamics_suffix()
            fatigue_suffix = mus_fatigue[0].models.models[fatigue_name].fatigue_suffix()
            for m in mus_fatigue:
                for key in m.models.models:
                    if (
                        m.models.models[key].dynamics_suffix() != dyn_suffix
                        or m.models.models[key].fatigue_suffix() != fatigue_suffix
                    ):
                        raise ValueError(f"{fatigue_name} must be of all same types")

            if n_state_only == 0:
                mus_activations = DynamicsFunctions.get(nlp.states[f"muscles_{dyn_suffix}"], states)

            if apply_to_joint_dynamics > 0:
                fatigue_states = DynamicsFunctions.get(nlp.states[f"muscles_{fatigue_suffix}"], states)
        muscles_tau = DynamicsFunctions.compute_tau_from_muscle(nlp, q, qdot, mus_activations, fatigue_states)

        tau = muscles_tau + residual_tau if residual_tau is not None else muscles_tau
        if nlp.model.nb_passive_joint_torques > 0:
            tau += nlp.model.passive_joint_torque()(q, qdot, nlp.parameters.cx)
        if nlp.model.nb_ligaments > 0:
            tau += nlp.model.ligament_joint_torque()(q, qdot, nlp.parameters.cx)
        if nlp.model.friction_coefficients is not None:
            tau -= nlp.model.friction_coefficients @ qdot

        dq = DynamicsFunctions.compute_qdot(nlp, q, qdot)

        external_forces = nlp.get_external_forces(
            "external_forces", states, controls, algebraic_states, numerical_timeseries
        )

        forward_dynamics_contact_type = ContactType.get_equivalent_explicit_contacts(nlp.model.contact_type)
        # TODO: Value problem when with RIGID_EXPLICIT
        ddq_fd = DynamicsFunctions.forward_dynamics(nlp, q, qdot, tau, forward_dynamics_contact_type, external_forces)
        dxdt = vertcat(dq, ddq_fd)

        has_excitation = True if "muscles" in nlp.states else False
        if has_excitation:
            mus_excitations = DynamicsFunctions.get(nlp.controls["muscles"], controls)
            dmus = DynamicsFunctions.compute_muscle_dot(nlp, mus_excitations, mus_activations)
            dxdt = vertcat(dxdt, dmus)

        if fatigue is not None and "muscles" in fatigue:
            # was : dxdt[nlp.states["muscles"].index, :] = horzcat(*[dmus for _ in range(ddq.shape[1])])
            # @pariterre: I have troubles with fatigue...
            dxdt = fatigue["muscles"].dynamics(dxdt, nlp, states, controls)

        defects = None
        if isinstance(nlp.dynamics_type.ode_solver, OdeSolver.COLLOCATION):
            slope_q = DynamicsFunctions.get(nlp.states_dot["q"], nlp.states_dot.scaled.cx)
            slope_qdot = DynamicsFunctions.get(nlp.states_dot["qdot"], nlp.states_dot.scaled.cx)
            slopes = vertcat(slope_q, slope_qdot)

            if nlp.dynamics_type.ode_solver.defects_type == DefectType.QDDOT_EQUALS_FORWARD_DYNAMICS:
                ddq = DynamicsFunctions.forward_dynamics(nlp, q, qdot, tau, nlp.model.contact_type, external_forces)
                derivative = vertcat(dq, ddq)

                if has_excitation:
                    slope_mus = DynamicsFunctions.get(nlp.states_dot["muscles"], nlp.states_dot.scaled.cx)
                    slopes = vertcat(slopes, slope_mus)
                    derivative = vertcat(derivative, dmus)

                if fatigue is not None and "muscles" in fatigue:
                    derivative = fatigue["muscles"].dynamics(derivative, nlp, states, controls)
                    for key in nlp.states.keys():
                        if key.startswith("muscles_"):
                            current_slope = DynamicsFunctions.get(nlp.states_dot[key], nlp.states_dot.scaled.cx)
                            slopes = vertcat(slopes, current_slope)

                defects = slopes * nlp.dt - derivative * nlp.dt

            elif nlp.dynamics_type.ode_solver.defects_type == DefectType.TAU_EQUALS_INVERSE_DYNAMICS:

                tau_id = DynamicsFunctions.inverse_dynamics(
                    nlp,
                    q=q,
                    qdot=qdot,
                    qddot=slope_qdot,
                    contact_type=nlp.model.contact_type,
                    external_forces=external_forces,
                )
                dq_defects = qdot - DynamicsFunctions.compute_qdot(nlp, q, slope_q)
                tau_defects = tau - tau_id
                defects = vertcat(dq_defects, tau_defects)

                if has_excitation:
                    slope_mus = DynamicsFunctions.get(nlp.states_dot["muscles"], nlp.states_dot.scaled.cx)
                    mus_defects = dmus - slope_mus
                    defects = vertcat(defects, mus_defects)

                if fatigue is not None and "muscles" in fatigue:
                    raise NotImplementedError("TAU_EQUALS_INVERSE_DYNAMICS not implemented with fatigue.")

            else:
                raise NotImplementedError(
                    f"The defect type {nlp.dynamics_type.ode_solver.defects_type} is not implemented yet for muscles driven dynamics."
                )

        return DynamicsEvaluation(dxdt=dxdt, defects=defects)

    @staticmethod
    def forces_from_muscle_driven(
        time,
        states,
        controls,
        parameters,
        algebraic_states,
        numerical_timeseries,
        nlp,
<<<<<<< HEAD
    ) -> MX | SX:
=======
        with_passive_torque: Bool = False,
        with_ligament: Bool = False,
    ) -> CX:
>>>>>>> 005cfdd1
        """
        Contact forces of a forward dynamics driven by muscles activations and joint torques with contact constraints.

        Parameters
        ----------
        time: MX.sym | SX.sym
            The time of the system
        states: MX.sym | SX.sym
            The state of the system
        controls: MX.sym | SX.sym
            The controls of the system
        parameters: MX.sym | SX.sym
            The parameters of the system
        algebraic_states: MX.sym | SX.sym
            The algebraic states of the system
        numerical_timeseries: MX.sym | SX.sym
            The numerical timeseries of the system
        nlp: NonLinearProgram
            The definition of the system

        Returns
        ----------
        MX.sym | SX.sym
            The contact forces that ensure no acceleration at these contact points
        """

        q = nlp.get_var_from_states_or_controls("q", states, controls)
        qdot = nlp.get_var_from_states_or_controls("qdot", states, controls)
        residual_tau = nlp.get_var_from_states_or_controls("tau", states, controls) if "tau" in nlp.controls else None
        mus_activations = nlp.get_var_from_states_or_controls("muscles", states, controls)
        muscles_tau = DynamicsFunctions.compute_tau_from_muscle(nlp, q, qdot, mus_activations)

        tau = muscles_tau + residual_tau if residual_tau is not None else muscles_tau
        if nlp.model.nb_passive_joint_torques > 0:
            tau += nlp.model.passive_joint_torque()(q, qdot, nlp.parameters.cx)
        if nlp.model.nb_ligaments > 0:
            tau + nlp.model.ligament_joint_torque()(q, qdot, nlp.parameters.cx)

        external_forces = nlp.get_external_forces(
            "external_forces", states, controls, algebraic_states, numerical_timeseries
        )
        return nlp.model.rigid_contact_forces()(q, qdot, tau, external_forces, nlp.parameters.cx)

    @staticmethod
    def joints_acceleration_driven(
        time,
        states,
        controls,
        parameters,
        algebraic_states,
        numerical_timeseries,
        nlp,
    ) -> DynamicsEvaluation:
        """
        Forward dynamics driven by joints accelerations of a free floating body.

        Parameters
        ----------
        time: MX.sym | SX.sym
            The time of the system
        states: MX.sym | SX.sym
            The state of the system
        controls: MX.sym | SX.sym
            The controls of the system
        parameters: MX.sym | SX.sym
            The parameters of the system
        algebraic_states: MX.sym | SX.sym
            The algebraic states of the system
        numerical_timeseries: MX.sym | SX.sym
            The numerical timeseries of the system
        nlp: NonLinearProgram
            The definition of the system

        Returns
        ----------
        MX.sym | SX.sym
            The derivative of states
        """
        q = nlp.get_var_from_states_or_controls("q", states, controls)
        qdot = nlp.get_var_from_states_or_controls("qdot", states, controls)
        qddot_joints = nlp.get_var_from_states_or_controls("qddot", states, controls)

        qddot_root = nlp.model.forward_dynamics_free_floating_base()(q, qdot, qddot_joints, nlp.parameters.cx)
        qddot_reordered = nlp.model.reorder_qddot_root_joints(qddot_root, qddot_joints)

        qdot_mapped = nlp.variable_mappings["qdot"].to_first.map(qdot)
        qddot_mapped = nlp.variable_mappings["qdot"].to_first.map(qddot_reordered)

        dxdt = vertcat(qdot_mapped, qddot_mapped)

        defects = None
        if isinstance(nlp.dynamics_type.ode_solver, OdeSolver.COLLOCATION):
            slope_q = DynamicsFunctions.get(nlp.states_dot["q"], nlp.states_dot.scaled.cx)
            slope_qdot = DynamicsFunctions.get(nlp.states_dot["qdot"], nlp.states_dot.scaled.cx)
            if nlp.dynamics_type.ode_solver.defects_type == DefectType.QDDOT_EQUALS_FORWARD_DYNAMICS:
                defects = vertcat(slope_q, slope_qdot) * nlp.dt - dxdt * nlp.dt
            else:
                raise NotImplementedError(
                    f"The defect type {nlp.dynamics_type.ode_solver.defects_type} is not implemented yet for joints acceleration driven dynamics."
                )

        return DynamicsEvaluation(dxdt=dxdt, defects=defects)

    @staticmethod
    def get(var: OptimizationVariable, cx: CX):
        """
        Main accessor to a variable in states or controls (cx)

        Parameters
        ----------
        var: OptimizationVariable
            The variable from nlp.states["name"] or nlp.controls["name"]
        cx: MX | SX
            The actual SX or MX variables

        Returns
        -------
        The sliced values
        """

        return var.mapping.to_second.map(cx[var.index, :])

    @staticmethod
    def compute_qdot(nlp, q: CX, qdot: CX):
        """
        Easy accessor to derivative of q

        Parameters
        ----------
        nlp: NonLinearProgram
            The phase of the program
        q: MX | SX
            The value of q from "get"
        qdot: MX | SX
            The value of qdot from "get"

        Returns
        -------
        The derivative of q
        """

        if "q" in nlp.states:
            mapping = nlp.states["q"].mapping
        elif "q_roots" and "q_joints" in nlp.states:
            mapping = BiMapping(
                to_first=list(nlp.states["q_roots"].mapping.to_first.map_idx)
                + [i + nlp.model.nb_root for i in nlp.states["q_joints"].mapping.to_first.map_idx],
                to_second=list(nlp.states["q_roots"].mapping.to_second.map_idx)
                + [i + nlp.model.nb_root for i in nlp.states["q_joints"].mapping.to_second.map_idx],
            )
        elif q in nlp.controls:
            mapping = nlp.controls["q"].mapping
        else:
            raise RuntimeError("Your q key combination was not found in states or controls")
        return mapping.to_first.map(nlp.model.reshape_qdot()(q, qdot, nlp.parameters.cx))

    @staticmethod
    def get_external_forces_from_contacts(nlp, q, qdot, contact_type, external_forces: MX | SX):

        external_forces = nlp.cx() if external_forces is None else external_forces
        if ContactType.RIGID_IMPLICIT in contact_type:
            if external_forces.shape[0] != 0:
                raise NotImplementedError("ContactType.RIGID_IMPLICIT cannot be used with external forces yet")
            if "rigid_contact_forces" in nlp.states:
                contact_forces = nlp.states["rigid_contact_forces"].cx
            elif "rigid_contact_forces" in nlp.algebraic_states:
                contact_forces = nlp.algebraic_states["rigid_contact_forces"].cx
            else:
                raise RuntimeError("The key 'rigid_contact_forces' was not found in states or algebraic_states")
            external_forces = vertcat(
                external_forces,
                nlp.model.map_rigid_contact_forces_to_global_forces(contact_forces, q, nlp.parameters.cx),
            )

        if ContactType.SOFT_EXPLICIT in contact_type:
            contact_forces = nlp.model.soft_contact_forces()(q, qdot, nlp.parameters.cx)
            external_forces = vertcat(
                external_forces, nlp.model.map_soft_contact_forces_to_global_forces(contact_forces)
            )

        if ContactType.SOFT_IMPLICIT in contact_type:
            contact_forces = nlp.algebraic_states["soft_contact_forces"].cx
            external_forces = vertcat(
                external_forces, nlp.model.map_soft_contact_forces_to_global_forces(contact_forces)
            )

        external_forces = [] if external_forces.shape == (0, 1) else external_forces

        return external_forces

    @staticmethod
    def forward_dynamics(
        nlp,
<<<<<<< HEAD
        q: MX | SX,
        qdot: MX | SX,
        tau: MX | SX,
        contact_type: list[ContactType] | tuple[ContactType],
        external_forces: MX | SX = None,
=======
        q: CX,
        qdot: CX,
        tau: CX,
        contact_type: list[ContactType] | tuple[ContactType] | tuple[ContactType],
        external_forces: AnyListOptional = None,
>>>>>>> 005cfdd1
    ):
        """
        Easy accessor to derivative of qdot

        Parameters
        ----------
        nlp: NonLinearProgram
            The phase of the program
        q: MX | SX
            The value of q from "get"
        qdot: MX | SX
            The value of qdot from "get"
        tau: MX | SX
            The value of tau from "get"
        contact_type: list[ContactType] | tuple[ContactType]
            The type of contacts to consider in the dynamics
        external_forces: MX | SX
            The external forces
        Returns
        -------
        The derivative of qdot
        """
        # Get the mapping of the output
        if "qdot" in nlp.states:
            qdot_var_mapping = nlp.states["qdot"].mapping.to_first
        elif "qdot" in nlp.controls:
            qdot_var_mapping = nlp.controls["qdot"].mapping.to_first
        else:
            qdot_var_mapping = BiMapping([i for i in range(qdot.shape[0])], [i for i in range(qdot.shape[0])]).to_first

        external_forces = DynamicsFunctions.get_external_forces_from_contacts(
            nlp, q, qdot, contact_type, external_forces
        )
        with_contact = ContactType.RIGID_EXPLICIT in contact_type

        qddot = nlp.model.forward_dynamics(with_contact=with_contact)(
            q,
            qdot,
            tau,
            external_forces,
            nlp.parameters.cx,
        )
        return qdot_var_mapping.map(qddot)

    @staticmethod
    def inverse_dynamics(
        nlp,
        q: CX,
        qdot: CX,
        qddot: CX,
        contact_type: list[ContactType] | tuple[ContactType],
        external_forces: MX = None,
    ):
        """
        Easy accessor to torques from inverse dynamics

        Parameters
        ----------
        nlp: NonLinearProgram
            The phase of the program
        q: MX | SX
            The value of q from "get"
        qdot: MX | SX
            The value of qdot from "get"
        qddot: MX | SX
            The value of qddot from "get"
        contact_type: list[ContactType] | tuple[ContactType]
            The type of contacts to consider in the dynamics
        external_forces: MX
            The external forces

        Returns
        -------
        Torques in tau
        """
        # TODO: Charbie -> Check if the mapping can be applied or not.
        # Old comment: we ignore on purpose the mapping to keep zeros in the defects of the dynamic.

        # Get the mapping of the output
        if "tau" in nlp.states:
            tau_var_mapping = nlp.states["tau"].mapping.to_first
        elif "tau" in nlp.controls:
            tau_var_mapping = nlp.controls["tau"].mapping.to_first
        else:
            raise RuntimeError("The key 'tau' was not found in states or controls")

        if ContactType.RIGID_EXPLICIT in contact_type:
            raise NotImplementedError("Inverse dynamics, cannot be used with ContactType.RIGID_EXPLICIT yet")

        external_forces = DynamicsFunctions.get_external_forces_from_contacts(
            nlp, q, qdot, contact_type, external_forces
        )

        tau = nlp.model.inverse_dynamics(with_contact=False)(q, qdot, qddot, external_forces, nlp.parameters.cx)

        return tau_var_mapping.map(tau)

    @staticmethod
    def compute_muscle_dot(nlp, muscle_excitations: CX, muscle_activations: CX):
        """
        Easy accessor to derivative of muscle activations

        Parameters
        ----------
        nlp: NonLinearProgram
            The phase of the program
        muscle_excitations: MX | SX
            The value of muscle_excitations from "get"
        muscle_activations: MX | SX
            The value of muscle_activations from "get"

        Returns
        -------
        The derivative of muscle activations
        """

        return nlp.model.muscle_activation_dot()(muscle_excitations, muscle_activations, nlp.parameters.cx)

    @staticmethod
    def compute_tau_from_muscle(
        nlp,
        q: CX,
        qdot: CX,
        muscle_activations: CX,
        fatigue_states: CXOptional = None,
    ):
        """
        Easy accessor to tau computed from muscles

        Parameters
        ----------
        nlp: NonLinearProgram
            The phase of the program
        q: MX | SX
            The value of q from "get"
        qdot: MX | SX
            The value of qdot from "get"
        muscle_activations: MX | SX
            The value of muscle_activations from "get"
        fatigue_states: MX | SX
            The states of fatigue

        Returns
        -------
        The generalized forces computed from the muscles
        """

        activations = type(q)()
        for k in range(len(nlp.controls["muscles"])):
            if fatigue_states is not None:
                activations = vertcat(activations, muscle_activations[k] * (1 - fatigue_states[k]))
            else:
                activations = vertcat(activations, muscle_activations[k])
        return nlp.model.muscle_joint_torque()(activations, q, qdot, nlp.parameters.cx)

    @staticmethod
    def holonomic_torque_driven(
        time,
        states,
        controls,
        parameters,
        algebraic_states,
        numerical_timeseries,
        nlp,
    ) -> DynamicsEvaluation:
        """
        The custom dynamics function that provides the derivative of the states: dxdt = f(t, x, u, p, a, d)

        Parameters
        ----------
        time: MX.sym | SX.sym
            The time of the system
        states: MX.sym | SX.sym
            The state of the system
        controls: MX.sym | SX.sym
            The controls of the system
        parameters: MX.sym | SX.sym
            The parameters acting on the system
        algebraic_states: MX.sym | SX.sym
            The algebraic states of the system
        numerical_timeseries: MX.sym | SX.sym
            The numerical timeseries of the system
        nlp: NonLinearProgram
            A reference to the phase

        Returns
        -------
        The derivative of the states in the tuple[MX | SX] format
        """

        q_u = DynamicsFunctions.get(nlp.states["q_u"], states)
        qdot_u = DynamicsFunctions.get(nlp.states["qdot_u"], states)
        tau = DynamicsFunctions.get(nlp.controls["tau"], controls)
        q_v_init = DM.zeros(nlp.model.nb_dependent_joints)

        qddot_u = nlp.model.partitioned_forward_dynamics()(q_u, qdot_u, q_v_init, tau)
        dxdt = vertcat(qdot_u, qddot_u)

        defects = None
        if isinstance(nlp.dynamics_type.ode_solver, OdeSolver.COLLOCATION):
            slope_q = DynamicsFunctions.get(nlp.states_dot["qdot_u"], nlp.states_dot.scaled.cx)
            slope_qdot = DynamicsFunctions.get(nlp.states_dot["qddot_u"], nlp.states_dot.scaled.cx)
            if nlp.dynamics_type.ode_solver.defects_type == DefectType.QDDOT_EQUALS_FORWARD_DYNAMICS:
                qddot_u = nlp.model.partitioned_forward_dynamics()(q_u, qdot_u, q_v_init, tau)
                derivative = vertcat(qdot_u, qddot_u)
                defects = vertcat(slope_q, slope_qdot) * nlp.dt - derivative * nlp.dt
            else:
                raise NotImplementedError(
                    f"The defect type {nlp.dynamics_type.ode_solver.defects_type} is not implemented yet for holonomic torque driven dynamics."
                )

        return DynamicsEvaluation(dxdt=dxdt, defects=defects)<|MERGE_RESOLUTION|>--- conflicted
+++ resolved
@@ -98,13 +98,6 @@
         algebraic_states,
         numerical_timeseries,
         nlp,
-<<<<<<< HEAD
-=======
-        contact_type: list[ContactType] | tuple[ContactType],
-        with_passive_torque: Bool,
-        with_ligament: Bool,
-        with_friction: Bool,
->>>>>>> 005cfdd1
         fatigue: FatigueList,
     ) -> DynamicsEvaluation:
         """
@@ -221,12 +214,6 @@
         algebraic_states,
         numerical_timeseries,
         nlp,
-<<<<<<< HEAD
-=======
-        with_passive_torque: Bool,
-        with_ligament: Bool,
-        with_friction: Bool,
->>>>>>> 005cfdd1
     ) -> DynamicsEvaluation:
         """
         Forward dynamics driven by joint torques without actuation of the free floating base
@@ -305,11 +292,6 @@
         algebraic_states,
         numerical_timeseries,
         nlp,
-<<<<<<< HEAD
-=======
-        contact_type: list[ContactType] | tuple[ContactType],
-        with_friction: Bool,
->>>>>>> 005cfdd1
     ) -> DynamicsEvaluation:
         """
         Forward dynamics subject to motor and sensory noise driven by torques
@@ -394,10 +376,6 @@
         algebraic_states,
         numerical_timeseries,
         nlp,
-<<<<<<< HEAD
-=======
-        with_friction: Bool,
->>>>>>> 005cfdd1
     ) -> DynamicsEvaluation:
         """
         Forward dynamics subject to motor and sensory noise driven by joint torques
@@ -473,11 +451,7 @@
         return DynamicsEvaluation(dxdt=dxdt, defects=defects)
 
     @staticmethod
-<<<<<<< HEAD
-    def get_fatigable_tau(nlp, states: MX | SX, controls: MX | SX, fatigue: FatigueList) -> MX | SX:
-=======
-    def __get_fatigable_tau(nlp, states: CX, controls: CX, fatigue: FatigueList) -> CX:
->>>>>>> 005cfdd1
+    def get_fatigable_tau(nlp, states: CX, controls: CX, fatigue: FatigueList) -> CX:
         """
         Apply the forward dynamics including (or not) the torque fatigue
 
@@ -540,14 +514,7 @@
         algebraic_states,
         numerical_timeseries,
         nlp,
-<<<<<<< HEAD
-        with_residual_torque: bool,
-=======
-        contact_type: list[ContactType] | tuple[ContactType],
-        with_passive_torque: Bool,
         with_residual_torque: Bool,
-        with_ligament: Bool,
->>>>>>> 005cfdd1
     ):
         """
         Forward dynamics driven by joint torques activations.
@@ -625,13 +592,6 @@
         algebraic_states,
         numerical_timeseries,
         nlp,
-<<<<<<< HEAD
-=======
-        contact_type: list[ContactType] | tuple[ContactType],
-        with_passive_torque: Bool,
-        with_ligament: Bool,
-        with_friction: Bool,
->>>>>>> 005cfdd1
     ) -> DynamicsEvaluation:
         """
         Forward dynamics driven by joint torques derivatives
@@ -744,13 +704,7 @@
         algebraic_states,
         numerical_timeseries: MX.sym,
         nlp,
-<<<<<<< HEAD
-    ) -> MX | SX:
-=======
-        with_passive_torque: Bool = False,
-        with_ligament: Bool = False,
     ) -> CX:
->>>>>>> 005cfdd1
         """
         Contact forces of a forward dynamics driven by joint torques with contact constraints.
 
@@ -800,13 +754,7 @@
         algebraic_states,
         numerical_timeseries,
         nlp,
-<<<<<<< HEAD
-    ) -> MX | SX:
-=======
-        with_passive_torque: Bool = False,
-        with_ligament: Bool = False,
     ) -> CX:
->>>>>>> 005cfdd1
         """
         Contact forces of a forward dynamics driven by joint torques with contact constraints.
 
@@ -855,15 +803,7 @@
         algebraic_states,
         numerical_timeseries,
         nlp,
-<<<<<<< HEAD
-        with_residual_torque: bool = False,
-=======
-        contact_type: list[ContactType] | tuple[ContactType],
-        with_passive_torque: Bool = False,
-        with_ligament: Bool = False,
-        with_friction: Bool = False,
         with_residual_torque: Bool = False,
->>>>>>> 005cfdd1
         fatigue=None,
     ) -> DynamicsEvaluation:
         """
@@ -1028,13 +968,7 @@
         algebraic_states,
         numerical_timeseries,
         nlp,
-<<<<<<< HEAD
-    ) -> MX | SX:
-=======
-        with_passive_torque: Bool = False,
-        with_ligament: Bool = False,
     ) -> CX:
->>>>>>> 005cfdd1
         """
         Contact forces of a forward dynamics driven by muscles activations and joint torques with contact constraints.
 
@@ -1228,19 +1162,11 @@
     @staticmethod
     def forward_dynamics(
         nlp,
-<<<<<<< HEAD
-        q: MX | SX,
-        qdot: MX | SX,
-        tau: MX | SX,
-        contact_type: list[ContactType] | tuple[ContactType],
-        external_forces: MX | SX = None,
-=======
         q: CX,
         qdot: CX,
         tau: CX,
-        contact_type: list[ContactType] | tuple[ContactType] | tuple[ContactType],
+        contact_type: list[ContactType] | tuple[ContactType],
         external_forces: AnyListOptional = None,
->>>>>>> 005cfdd1
     ):
         """
         Easy accessor to derivative of qdot
