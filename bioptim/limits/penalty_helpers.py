from typing import Callable, Protocol

import numpy as np
from casadi import MX, SX, DM, vertcat, horzcat

from ..misc.enums import PhaseDynamics, ControlType

from ..misc.parameters_types import (
    Bool,
    Int,
    IntList,
    BoolList,
    Float,
    NpArray,
    CXorDMorNpArray,
)


class PenaltyProtocol(Protocol):
    transition: Bool  # If the penalty is a transition penalty
    multinode_penalty: Bool  # If the penalty is a multinode penalty
    phase: Int  # The phase of the penalty (only for non multinode or transition penalties)
    nodes_phase: IntList  # The phases of the penalty (only for multinode penalties)
    node_idx: IntList  # The node index of the penalty (only for non multinode or transition penalties)
    multinode_idx: IntList  # The node index of the penalty (only for multinode penalties)
    subnodes_are_decision_states: BoolList  # If the subnodes are decision states (e.g. collocation points)
    integrate: Bool  # If the penalty is an integral penalty
    derivative: Bool  # If the penalty is a derivative penalty
    explicit_derivative: Bool  # If the penalty is an explicit derivative penalty
    phase_dynamics: list[PhaseDynamics]  # The dynamics of the penalty (only for multinode penalties)
    ns = IntList  # The number of shooting points of problem (only for multinode penalties)
    control_types: ControlType  # The control type of the penalties


class PenaltyHelpers:
    @staticmethod
    def t0(penalty, index: Int, get_t0: Callable):
        """
        This method returns the t0 of a penalty.
        """

        if penalty.is_multinode_penalty:
            phases, nodes, _ = _get_multinode_indices(penalty, is_constructing_penalty=False)
            phase, node = phases[0], nodes[0]
        else:
            phase, node = penalty.phase, penalty.node_idx[index]

        return get_t0(phase, node)

    @staticmethod
    def phases_dt(penalty, ocp, get_all_dt: Callable):
        """
        Parameters
        ----------
        penalty: PenaltyFunctionAbstract
            The penalty function
        get_all_dt: Callable
            A function that returns the dt of the all phases

        TODO COMPLETE
        """

        return _reshape_to_vector(_reshape_to_vector(get_all_dt(ocp.time_phase_mapping.to_first.map_idx)))

    @staticmethod
    def states(penalty, index: Int, get_state_decision: Callable, is_constructing_penalty: Bool = False):
        """
        get_state_decision: Callable[int, int, slice]
            A function that returns the state decision of a given phase, node and subnodes (or steps)
            If the subnode requests slice(0, None), it actually does not expect the very last node (equal to starting
            of the next node), if it needs so, it will actively asks for slice(-1, None) to get the last node.
            When slice(-1, None) is requested, if it is in constructing phase of the penalty, it expects cx_end.
            The slice(-1, None) will not be requested when the penalty is not being constructed (it will request
            slice(0, 1) of the following node instead)
        """
        if isinstance(penalty.phase, list) and len(penalty.phase) > 1:
            raise NotImplementedError("penalty cost over multiple phases is not implemented yet")

        node = penalty.node_idx[index]

        if penalty.is_multinode_penalty:
            x = []
            phases, nodes, subnodes = _get_multinode_indices(penalty, is_constructing_penalty)
            idx = 0
            for phase, node, sub in zip(phases, nodes, subnodes):
                if (
                    not is_constructing_penalty
                    and node == penalty.ns[idx]
                    and (
                        penalty.control_types[idx] != ControlType.LINEAR_CONTINUOUS
                        and penalty.control_types[idx] != ControlType.CONSTANT_WITH_LAST_NODE
                    )
                ):
                    x.append(_reshape_to_vector(get_state_decision(phase, node, range(0, 1))))
                else:
                    x.append(_reshape_to_vector(get_state_decision(phase, node, sub)))
                idx += 1
            return _vertcat(x)

        else:
            subnodes = slice(
                0,
                (
                    None
                    if node < penalty.ns[0] and penalty.subnodes_are_decision_states[0] and not penalty.is_transition
                    else 1
                ),
            )
            x0 = _reshape_to_vector(get_state_decision(penalty.phase, node, subnodes))

            if is_constructing_penalty:
                if node < penalty.ns[0]:
                    x1 = _reshape_to_vector(get_state_decision(penalty.phase, node, slice(-1, None)))
                else:
                    x1 = type(x0).sym("dummy_x", 0, 1)
            else:
                x1 = _reshape_to_vector(get_state_decision(penalty.phase, node + 1, slice(0, 1)))
            return vertcat(x0, x1)

    @staticmethod
<<<<<<< HEAD
    def get_states(ocp, penalty, phase_idx, node_idx, subnodes_idx, values):
        null_element = ocp.cx() if type(values[0]) != np.ndarray else np.array([])
        idx = 0 if not penalty.is_multinode_penalty else penalty.nodes_phase.index(phase_idx)
        subnodes_are_decision_states = penalty.subnodes_are_decision_states[idx] and not penalty.is_transition
        if subnodes_idx.stop == -1:
            if subnodes_idx.start == 0:
                x = horzcat(
                    values[node_idx],
                    values[node_idx + 1][:, 0] if node_idx + 1 < ocp.nlp[phase_idx].ns + 1 else null_element,
                )
            else:
                raise RuntimeError("only subnodes_idx.start == 0 is supported for subnodes_idx.stop == -1")
        else:
            if subnodes_are_decision_states:
                x = values[node_idx][:, subnodes_idx] if node_idx < len(values) else null_element
            else:
                x = values[node_idx][:, 0] if node_idx < len(values) else null_element
        return x

    @staticmethod
    def controls(penalty, index, get_control_decision: Callable, is_constructing_penalty: bool = False):
=======
    def controls(penalty, index: Int, get_control_decision: Callable, is_constructing_penalty: Bool = False):
>>>>>>> d0d8d4b7
        node = penalty.node_idx[index]

        if penalty.is_multinode_penalty:
            u = []
            phases, nodes, subnodes = _get_multinode_indices(penalty, is_constructing_penalty)
            idx = 0
            for phase, node, sub in zip(phases, nodes, subnodes):
                if (
                    not is_constructing_penalty
                    and node == penalty.ns[idx]
                    and (
                        penalty.control_types[idx] != ControlType.LINEAR_CONTINUOUS
                        and penalty.control_types[idx] != ControlType.CONSTANT_WITH_LAST_NODE
                    )
                ):
                    u.append(_reshape_to_vector(get_control_decision(phase, node, range(0, 1))))
                else:
                    u.append(_reshape_to_vector(get_control_decision(phase, node, sub)))
                idx += 1
            return _vertcat(u)

        if is_constructing_penalty:
            if penalty.control_types[0] in (ControlType.LINEAR_CONTINUOUS,):
                final_subnode = None if node < penalty.ns[0] else 1
                u = _reshape_to_vector(get_control_decision(penalty.phase, node, slice(0, final_subnode)))
            else:
                u = _reshape_to_vector(get_control_decision(penalty.phase, node, slice(0, 1)))  # cx_start
                if node < penalty.ns[0] - 1:
                    u1 = _reshape_to_vector(get_control_decision(penalty.phase, node, slice(-1, None)))
                    u = vertcat(u, u1)
                elif node < penalty.ns[0] and penalty.control_types[0] == ControlType.CONSTANT_WITH_LAST_NODE:
                    u1 = _reshape_to_vector(get_control_decision(penalty.phase, node, slice(-1, None)))
                    u = vertcat(u, u1)
                else:
                    pass

        else:
            u0 = _reshape_to_vector(get_control_decision(penalty.phase, node, slice(0, 1)))
            u1 = _reshape_to_vector(get_control_decision(penalty.phase, node + 1, slice(0, 1)))
            u = _vertcat([u0, u1])

        return u

    @staticmethod
<<<<<<< HEAD
    def get_controls(ocp, penalty, phase_idx, node_idx, subnodes_idx, values):
        null_element = ocp.cx() if type(values[0]) != np.ndarray else np.array([])
        idx = 0 if not penalty.is_multinode_penalty else penalty.nodes_phase.index(phase_idx)
        subnodes_are_decision_states = penalty.subnodes_are_decision_states[idx] and not penalty.is_transition
        if subnodes_idx.stop == -1:
            if subnodes_idx.start == 0:
                u = horzcat(
                    values[node_idx] if node_idx < len(values) else null_element,
                    values[node_idx + 1][:, 0] if node_idx + 1 < len(values) else null_element,
                )
            else:
                raise RuntimeError("only subnodes_idx.start == 0 is supported for subnodes_idx.stop == -1")
        else:
            if subnodes_are_decision_states:
                u = values[node_idx][:, subnodes_idx] if node_idx < len(values) else null_element
            else:
                u = values[node_idx][:, 0] if node_idx < len(values) else null_element
        return u

    @staticmethod
    def parameters(penalty, index, get_parameter_decision: Callable):
=======
    def parameters(penalty, index: Int, get_parameter_decision: Callable):
>>>>>>> d0d8d4b7
        node = penalty.node_idx[index]
        p = get_parameter_decision(penalty.phase, node, None)
        return _reshape_to_vector(p)

    @staticmethod
    def numerical_timeseries(penalty, index: Int, get_numerical_timeseries: Callable):
        node = penalty.node_idx[index]
        if penalty.is_multinode_penalty:
            # numerical timeseries are expected to be provided only at the shooting node.
            for i_phase in penalty.nodes_phase:
                d = get_numerical_timeseries(i_phase, node, 0)  # cx_start
                if d.shape[0] != 0:
                    raise NotImplementedError(
                        "Numerical data timeseries is not implemented for multinode penalties yet."
                    )
                    # Note to the developers: We do not think this will raise an error at runtime,
                    # but the results will be wrong is cx_start or cx_end are used in multiple occasions with different values.
        else:
            d = get_numerical_timeseries(penalty.phase, node, 0)  # cx_start

        if d.shape != (0, 0):
            d = _reshape_to_vector(d)

        return d

    @staticmethod
    def weight(penalty) -> Float:
        return penalty.weight

    @staticmethod
    def target(penalty, penalty_node_idx: Int) -> NpArray:
        if penalty.target is None:
            return np.array([])

        if penalty.integrate:
            target0 = penalty.target[..., penalty_node_idx]
            target1 = penalty.target[..., penalty_node_idx + 1]
            return np.vstack((target0, target1)).T

        return penalty.target[..., penalty_node_idx]

    @staticmethod
    def get_multinode_penalty_subnodes_starting_index(p: Int) -> IntList:
        """
        Prepare the current_cx_to_get for each of the controller. Basically it finds if this penalty has more than
        one usage. If it does, it increments a counter of the cx used, up to the maximum.
        """

        out = []  # The cx index of the controllers in the order of the controllers
        share_phase_nodes = {}
        for phase_idx, node_idx, phase_dynamics, ns in zip(p.nodes_phase, p.multinode_idx, p.phase_dynamics, p.ns):
            # Fill the share_phase_nodes dict with the number of times a phase is used and the nodes used
            if phase_idx not in share_phase_nodes:
                share_phase_nodes[phase_idx] = {"nodes_used": [], "available_cx": [0, 1, 2]}

            # If there is no more available, it means there is more than 3 nodes in a single phase which is not possible
            if not share_phase_nodes[phase_idx]["available_cx"]:
                raise ValueError(
                    "Valid values for setting the cx is 0, 1 or 2. If you reach this error message, you probably tried "
                    "to add more penalties than available in a multinode constraint. You can try to split the "
                    "constraints into more penalties or use phase_dynamics=PhaseDynamics.ONE_PER_NODE"
                )

            if node_idx in share_phase_nodes[phase_idx]["nodes_used"]:
                raise ValueError("It is not possible to constraints the same node twice")
            share_phase_nodes[phase_idx]["nodes_used"].append(node_idx)

            is_last_node = node_idx == ns

            # If the phase dynamics is not shared, we can safely use cx_start all the time since the node
            # is never the same. This allows to have arbitrary number of nodes penalties in a single phase
            if phase_dynamics == PhaseDynamics.ONE_PER_NODE:
                out.append(2 if is_last_node else 0)  # cx_start or cx_end
                continue

            # Pick from the start if it is not the last node
            next_idx_to_pick = -1 if is_last_node else 0

            # next_idx will always be 2 for last node since it is not possible to have twice the same node (last) in the
            # same phase (see above)
            next_idx = share_phase_nodes[phase_idx]["available_cx"].pop(next_idx_to_pick)
            if is_last_node:
                # Override to signify that cx_end should behave as last node (mostly for the controls on last node)
                next_idx = -1
            out.append(next_idx)

        return out


<<<<<<< HEAD
def _get_multinode_indices(penalty, is_constructing_penalty: bool):
    if not penalty.is_multinode_penalty:
=======
def _get_multinode_indices(penalty, is_constructing_penalty: Bool) -> IntList:
    if not penalty.multinode_penalty:
>>>>>>> d0d8d4b7
        raise RuntimeError("This function should only be called for multinode penalties")

    phases = penalty.nodes_phase
    nodes = penalty.multinode_idx

    startings = PenaltyHelpers.get_multinode_penalty_subnodes_starting_index(penalty)
    subnodes = []
    for i_starting, starting in enumerate(startings):
        if starting < 0:  # The last cx accessible (cx_end)
            if is_constructing_penalty:
                subnodes.append(slice(-1, None))
            else:
                subnodes.append(slice(0, 1))
        elif starting == 2:  # Also the last cx accessible (cx_end) since there are only 3 cx available
            if is_constructing_penalty:
                subnodes.append(slice(2, 3))
            else:
                subnodes.append(slice(0, 1))
        elif penalty.subnodes_are_decision_states[i_starting] and not penalty.is_transition:
            if nodes[i_starting] >= penalty.ns[i_starting]:
                subnodes.append(slice(0, 1))
            else:
                subnodes.append(slice(0, -1))
        else:
            subnodes.append(slice(starting, starting + 1))

    return phases, nodes, subnodes


def _reshape_to_vector(m: CXorDMorNpArray) -> CXorDMorNpArray:
    """
    Reshape a matrix to a vector (column major)
    """

    if isinstance(m, (SX, MX, DM)):
        return m.reshape((-1, 1))
    elif isinstance(m, np.ndarray):
        return m.reshape((-1, 1), order="F")
    else:
        raise RuntimeError("Invalid type to reshape")


def _vertcat(v: list[CXorDMorNpArray]) -> CXorDMorNpArray:
    """
    Vertically concatenate a list of vectors
    """

    if not isinstance(v, list):
        raise ValueError("_vertcat must be called with a list of vectors")

    data_type = type(v[0])
    for tp in v:
        if not isinstance(tp, data_type):
            raise ValueError("All elements of the list must be of the same type")

    if isinstance(v[0], (SX, MX, DM)):
        return vertcat(*v)
    elif isinstance(v[0], np.ndarray):
        return np.vstack(v)
    else:
        raise RuntimeError("Invalid type to vertcat")<|MERGE_RESOLUTION|>--- conflicted
+++ resolved
@@ -118,8 +118,7 @@
             return vertcat(x0, x1)
 
     @staticmethod
-<<<<<<< HEAD
-    def get_states(ocp, penalty, phase_idx, node_idx, subnodes_idx, values):
+    def get_states(ocp, penalty, phase_idx: Int, node_idx: Int, subnodes_idx: range, values: CXorDMorNpArray):
         null_element = ocp.cx() if type(values[0]) != np.ndarray else np.array([])
         idx = 0 if not penalty.is_multinode_penalty else penalty.nodes_phase.index(phase_idx)
         subnodes_are_decision_states = penalty.subnodes_are_decision_states[idx] and not penalty.is_transition
@@ -139,10 +138,7 @@
         return x
 
     @staticmethod
-    def controls(penalty, index, get_control_decision: Callable, is_constructing_penalty: bool = False):
-=======
     def controls(penalty, index: Int, get_control_decision: Callable, is_constructing_penalty: Bool = False):
->>>>>>> d0d8d4b7
         node = penalty.node_idx[index]
 
         if penalty.is_multinode_penalty:
@@ -187,8 +183,7 @@
         return u
 
     @staticmethod
-<<<<<<< HEAD
-    def get_controls(ocp, penalty, phase_idx, node_idx, subnodes_idx, values):
+    def get_controls(ocp, penalty, phase_idx: Int, node_idx: Int, subnodes_idx: range, values: CXorDMorNpArray):
         null_element = ocp.cx() if type(values[0]) != np.ndarray else np.array([])
         idx = 0 if not penalty.is_multinode_penalty else penalty.nodes_phase.index(phase_idx)
         subnodes_are_decision_states = penalty.subnodes_are_decision_states[idx] and not penalty.is_transition
@@ -208,10 +203,7 @@
         return u
 
     @staticmethod
-    def parameters(penalty, index, get_parameter_decision: Callable):
-=======
     def parameters(penalty, index: Int, get_parameter_decision: Callable):
->>>>>>> d0d8d4b7
         node = penalty.node_idx[index]
         p = get_parameter_decision(penalty.phase, node, None)
         return _reshape_to_vector(p)
@@ -301,13 +293,8 @@
         return out
 
 
-<<<<<<< HEAD
-def _get_multinode_indices(penalty, is_constructing_penalty: bool):
+def _get_multinode_indices(penalty, is_constructing_penalty: Bool) -> IntList:
     if not penalty.is_multinode_penalty:
-=======
-def _get_multinode_indices(penalty, is_constructing_penalty: Bool) -> IntList:
-    if not penalty.multinode_penalty:
->>>>>>> d0d8d4b7
         raise RuntimeError("This function should only be called for multinode penalties")
 
     phases = penalty.nodes_phase
