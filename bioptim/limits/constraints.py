--- conflicted
+++ resolved
@@ -660,15 +660,6 @@
             q_joints = MX.sym("q_joints", nu, 1)
             qdot_root = MX.sym("qdot_root", nb_root, 1)
             qdot_joints = MX.sym("qdot_joints", nu, 1)
-<<<<<<< HEAD
-=======
-            tau_joints = MX.sym("tau_joints", nu, 1)
-            parameters_sym = MX.sym("params", controller.parameters.shape)
-            stochastic_sym = MX.sym("stochastic_sym", controller.stochastic_variables.shape)
-            motor_noise = MX.sym("motor_noise", motor_noise_magnitude.shape[0], 1)
-            sensory_noise = MX.sym("sensory_noise", sensory_noise_magnitude.shape[0], 1)
-
->>>>>>> bcf54ec6
             dx = dynamics(
                 vertcat(q_root, q_joints, qdot_root, qdot_joints),  # States
                 tau_joints,  # Controls
