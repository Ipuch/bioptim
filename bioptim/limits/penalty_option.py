--- conflicted
+++ resolved
@@ -622,13 +622,8 @@
             self.function[node] = self.function[node].expand()
             self.weighted_function[node] = self.weighted_function[node].expand()
 
-<<<<<<< HEAD
-    def _check_sanity_of_penalty_interactions(self, controller):
+    def _check_sanity_of_penalty_interactions(self, controller: PenaltyController):
         if self.is_multinode_penalty and self.explicit_derivative:
-=======
-    def _check_sanity_of_penalty_interactions(self, controller: PenaltyController):
-        if self.multinode_penalty and self.explicit_derivative:
->>>>>>> d0d8d4b7
             raise ValueError("multinode_penalty and explicit_derivative cannot be true simultaneously")
         if self.is_multinode_penalty and self.derivative:
             raise ValueError("multinode_penalty and derivative cannot be true simultaneously")
@@ -696,11 +691,7 @@
         return controller, t0, x, u, p, a, d
 
     @staticmethod
-<<<<<<< HEAD
-    def _get_states(ocp, states, p_idx, n_idx, sn_idx):
-=======
-    def _get_states(ocp, states: OptimizationVariableList, n_idx: Int, sn_idx: Int) -> CX:
->>>>>>> d0d8d4b7
+    def _get_states(ocp, states: OptimizationVariableList, n_idx: Int, sn_idx: range) -> CX:
         states.node_index = n_idx
 
         x = ocp.cx()
