from typing import Any
from math import inf
import inspect

import biorbd_casadi as biorbd
from casadi import horzcat, vertcat, SX, Function, atan2, dot, cross, sqrt, MX_eye, MX, jacobian, DM

from .penalty_option import PenaltyOption
from .penalty_controller import PenaltyController
from ..misc.enums import Node, Axis, ControlType, QuadratureRule
from ..misc.mapping import BiMapping


class PenaltyFunctionAbstract:
    """
    Internal implementation of the penalty functions

    Methods
    -------
    add(ocp: OptimalControlProgram, nlp: NonLinearProgram)
        Add a new penalty to the list (abstract)
    set_idx_columns(penalty: PenaltyOption, controller: PenaltyController, index: str | int | list | tuple, _type: str)
        Simple penalty.cols setter for marker index and names
    set_axes_rows(penalty: PenaltyOption, axes: list | tuple)
        Simple penalty.cols setter for marker index and names
    _check_idx(name: str, elements: list | tuple | int, max_n_elements: int = inf, min_n_elements: int = 0)
        Generic sanity check for requested dimensions.
        If the function returns, everything is okay
    validate_penalty_time_index(penalty: PenaltyOption, controller: PenaltyController)
        Check for any non sense in the requested times for the penalty. Raises an error if so
    get_type()
        Returns the type of the penalty (abstract)
    get_dt(nlp)
        Return the dt of the penalty (abstract
    """

    class Functions:
        """
        Implementation of all the generic penalty functions
        """

        @staticmethod
        def minimize_states(penalty: PenaltyOption, controller: PenaltyController, key: str):
            """
            Minimize the states variables.
            By default this function is quadratic, meaning that it minimizes towards the target.
            Targets (default=np.zeros()) and indices (default=all_idx) can be specified.

            Parameters
            ----------
            penalty: PenaltyOption
                The actual penalty to declare
            controller: PenaltyController
                The penalty node elements
            key: str
                The name of the state to minimize
            """

            penalty.quadratic = True if penalty.quadratic is None else penalty.quadratic
            if (
                penalty.integration_rule != QuadratureRule.APPROXIMATE_TRAPEZOIDAL
                and penalty.integration_rule != QuadratureRule.TRAPEZOIDAL
            ):
                # todo: for trapezoidal integration
                penalty.add_target_to_plot(controller=controller, combine_to=f"{key}_states")
            penalty.multi_thread = True if penalty.multi_thread is None else penalty.multi_thread

            # TODO: We should scale the target here!
            return controller.states[key].cx_start

        @staticmethod
        def minimize_controls(penalty: PenaltyOption, controller: PenaltyController, key: str):
            """
            Minimize the joint torque part of the control variables.
            By default this function is quadratic, meaning that it minimizes towards the target.
            Targets (default=np.zeros()) and indices (default=all_idx) can be specified.

            Parameters
            ----------
            penalty: PenaltyOption
                The actual penalty to declare
            controller: PenaltyController
                The penalty node elements
            key: str
                The name of the controls to minimize
            """

            penalty.quadratic = True if penalty.quadratic is None else penalty.quadratic
            if key in controller.get_nlp.variable_mappings:
                target_mapping = controller.get_nlp.variable_mappings[key]
            else:
                target_mapping = BiMapping(
                    to_first=list(range(controller.get_nlp.controls[key].cx_start.shape[0])),
                    to_second=list(range(controller.get_nlp.controls[key].cx_start.shape[0])),
                )  # TODO: why if condition, target_mapping not used (Pariterre?)

            if penalty.integration_rule == QuadratureRule.RECTANGLE_LEFT:
                # TODO: for trapezoidal integration (This should not be done here but in _set_penalty_function)
                penalty.add_target_to_plot(controller=controller, combine_to=f"{key}_controls")
            penalty.multi_thread = True if penalty.multi_thread is None else penalty.multi_thread

            # TODO: We should scale the target here!
            return controller.controls[key].cx_start

        @staticmethod
        def minimize_power(
            penalty: PenaltyOption,
            controller: PenaltyController,
            key_control: str,
        ):
            """
            Minimize a product of states variables x control variable; e.g. joint power; muscle power.
            By default this function is quadratic, meaning that it minimizes towards the target.
            Targets (default=np.zeros()) and indices (default=all_idx) can be specified.

            Parameters
            ----------
            penalty: PenaltyOption
                The actual penalty to declare
            controller: PenaltyController
                The penalty node elements
            key_controls: str
                The name of the control to select
            """

            penalty.quadratic = True if penalty.quadratic is None else penalty.quadratic
            penalty.multi_thread = True if penalty.multi_thread is None else penalty.multi_thread

            controls = controller.controls[key_control].cx_start  # select only actuacted states
            if key_control == "tau":
                return controls * controller.states["qdot"].cx_start
            elif key_control == "muscles":
                q_mx = controller.states["q"].mx
                qdot_mx = controller.states["qdot"].mx
                muscles_dot = controller.model.muscle_velocity(q_mx, qdot_mx)
                objective = controller.mx_to_cx(
                    "muscle_velocity", muscles_dot, controller.states["q"], controller.states["qdot"]
                )

                return controls * objective

        @staticmethod
        def stochastic_minimize_variables(penalty: PenaltyOption, controller: PenaltyController, key: str):
            """
            Minimize a stochastic variable.
            By default, this function is quadratic, meaning that it minimizes towards the target.
            Targets (default=np.zeros()) and indices (default=all_idx) can be specified.
            Parameters
            ----------
            penalty: PenaltyOption
                The actual penalty to declare
            controller: PenaltyController
                The penalty node elements
            key: str
                The name of the controls to minimize
            """

            penalty.quadratic = True if penalty.quadratic is None else penalty.quadratic
            penalty.multi_thread = True if penalty.multi_thread is None else penalty.multi_thread

            if key in controller.get_nlp.variable_mappings:
                target_mapping = controller.get_nlp.variable_mappings[key]
            else:
                target_mapping = BiMapping(
                    to_first=list(range(controller.get_nlp.controls[key].cx_start.shape[0])),
                    to_second=list(range(controller.get_nlp.controls[key].cx_start.shape[0])),
                )

            return controller.stochastic_variables[key].cx_start

        @staticmethod
        def minimize_fatigue(penalty: PenaltyOption, controller: PenaltyController, key: str):
            """
            Minimize the states variables.
            By default this function is quadratic, meaning that it minimizes towards the target.
            Targets (default=np.zeros()) and indices (default=all_idx) can be specified.

            Parameters
            ----------
            penalty: PenaltyOption
                The actual penalty to declare
            controller: PenaltyController
                The penalty node elements
            key: str
                The name of the state to minimize
            """

            return PenaltyFunctionAbstract.Functions.minimize_states(penalty, controller, f"{key}_mf")

        @staticmethod
        def minimize_markers(
            penalty: PenaltyOption,
            controller: PenaltyController,
            marker_index: tuple | list | int | str = None,
            axes: tuple | list = None,
            reference_jcs: str | int = None,
        ):
            """
            Minimize a marker set.
            By default this function is quadratic, meaning that it minimizes towards the target.
            Targets (default=np.zeros()) and indices (default=all_idx) can be specified.

            Parameters
            ----------
            penalty: PenaltyOption
                The actual penalty to declare
            controller: PenaltyController
                The penalty node elements
            marker_index: tuple | list | int | str
                The index of markers to minimize, can be int or str.
                penalty.cols should not be defined if marker_index is defined
            axes: list
                The axes to minimize, default XYZ
            reference_jcs: int | str
                The index or name of the segment to use as reference. Default [None] is the global coordinate system
            """

            # Adjust the cols and rows
            PenaltyFunctionAbstract.set_idx_columns(penalty, controller, marker_index, "marker")
            PenaltyFunctionAbstract.set_axes_rows(penalty, axes)

            penalty.quadratic = True if penalty.quadratic is None else penalty.quadratic
            penalty.plot_target = False

            # Compute the position of the marker in the requested reference frame (None for global)
            q = controller.states["q"].mx
            model = controller.model
            jcs_t = (
                biorbd.RotoTrans()
                if reference_jcs is None
                else model.homogeneous_matrices_in_global(q, reference_jcs, inverse=True)
            )

            markers = []
            for m in model.markers(q):
                markers_in_jcs = jcs_t.to_mx() @ vertcat(m, 1)
                markers = horzcat(markers, markers_in_jcs[:3])

            markers_objective = controller.mx_to_cx("markers", markers, controller.states["q"])
            return markers_objective

        @staticmethod
        def minimize_markers_velocity(
            penalty: PenaltyOption,
            controller: PenaltyController,
            marker_index: tuple | list | int | str = None,
            axes: tuple | list = None,
            reference_jcs: str | int = None,
        ):
            """
            Minimize a marker set velocity by computing the actual velocity of the markers
            By default this function is quadratic, meaning that it minimizes towards the target.
            Targets (default=np.zeros()) and indices (default=all_idx) can be specified.

            Parameters
            ----------
            penalty: PenaltyOption
                The actual penalty to declare
            controller: PenaltyController
                The penalty node elements
            marker_index: tuple | list | int | str
                The index of markers to minimize, can be int or str.
                penalty.cols should not be defined if marker_index is defined
            axes: tuple | list
                The axes to project on. Default is all axes
            reference_jcs: int | str
                The index or name of the segment to use as reference. Default [None] is the global coordinate system
            """

            # Adjust the cols and rows
            PenaltyFunctionAbstract.set_idx_columns(penalty, controller, marker_index, "marker")
            PenaltyFunctionAbstract.set_axes_rows(penalty, axes)

            penalty.quadratic = True if penalty.quadratic is None else penalty.quadratic

            # Add the penalty in the requested reference frame. None for global
            q_mx = controller.states["q"].mx
            qdot_mx = controller.states["qdot"].mx

            markers = horzcat(*controller.model.marker_velocities(q_mx, qdot_mx, reference_index=reference_jcs))

            markers_objective = controller.mx_to_cx(
                "markers_velocity", markers, controller.states["q"], controller.states["qdot"]
            )
            return markers_objective

        @staticmethod
        def minimize_markers_acceleration(
            penalty: PenaltyOption,
            controller: PenaltyController,
            marker_index: tuple | list | int | str = None,
            axes: tuple | list = None,
            reference_jcs: str | int = None,
        ):
            """
            Minimize a marker set acecleration by computing the actual acceleration of the markers
            By default this function is quadratic, meaning that it minimizes towards the target.
            Targets (default=np.zeros()) and indices (default=all_idx) can be specified.

            Parameters
            ----------
            penalty: PenaltyOption
                The actual penalty to declare
            controller: PenaltyController
                The penalty node elements
            marker_index: tuple | list | int | str
                The index of markers to minimize, can be int or str.
                penalty.cols should not be defined if marker_index is defined
            axes: tuple | list
                The axes to project on. Default is all axes
            reference_jcs: int | str
                The index or name of the segment to use as reference. Default [None] is the global coordinate system
            """

            PenaltyFunctionAbstract.set_idx_columns(penalty, controller, marker_index, "marker")
            PenaltyFunctionAbstract.set_axes_rows(penalty, axes)
            penalty.quadratic = True if penalty.quadratic is None else penalty.quadratic

            q_mx = controller.states["q"].mx
            qdot_mx = controller.states["qdot"].mx
            qddot_mx = PenaltyFunctionAbstract._get_qddot(controller, "mx")

            markers = horzcat(
                *controller.model.marker_accelerations(q_mx, qdot_mx, qddot_mx, reference_index=reference_jcs)
            )
            markers_objective = PenaltyFunctionAbstract._get_markers_acceleration(controller, markers, CoM=False)

            return markers_objective

        @staticmethod
        def superimpose_markers(
            penalty: PenaltyOption,
            controller: PenaltyController,
            first_marker: str | int,
            second_marker: str | int,
            axes: tuple | list = None,
        ):
            """
            Minimize the distance between two markers
            By default this function is quadratic, meaning that it minimizes distance between them.

            Parameters
            ----------
            penalty: PenaltyOption
                The actual penalty to declare
            controller: PenaltyController
                The penalty node elements
            first_marker: str | int
                The name or index of one of the two markers
            second_marker: str | int
                The name or index of one of the two markers
            axes: tuple | list
                The axes to project on. Default is all axes
            """

            first_marker_idx = (
                controller.model.marker_index(first_marker) if isinstance(first_marker, str) else first_marker
            )
            second_marker_idx = (
                controller.model.marker_index(second_marker) if isinstance(second_marker, str) else second_marker
            )
            PenaltyFunctionAbstract._check_idx(
                "marker", [first_marker_idx, second_marker_idx], controller.model.nb_markers
            )
            PenaltyFunctionAbstract.set_axes_rows(penalty, axes)
            penalty.quadratic = True if penalty.quadratic is None else penalty.quadratic

            diff_markers = controller.model.marker(
                controller.states["q"].mx, second_marker_idx
            ) - controller.model.marker(controller.states["q"].mx, first_marker_idx)

            return controller.mx_to_cx(
                f"diff_markers",
                diff_markers,
                controller.states["q"],
            )

        @staticmethod
        def superimpose_markers_velocity(
            penalty: PenaltyOption,
            controller: PenaltyController,
            first_marker: str | int,
            second_marker: str | int,
            axes: tuple | list = None,
        ):
            """
            Minimize the distance between two markers
            By default this function is quadratic, meaning that it minimizes distance between them.

            Parameters
            ----------
            penalty: PenaltyOption
                The actual penalty to declare
            controller: PenaltyController
                The penalty node elements
            first_marker: str | int
                The name or index of one of the two markers
            second_marker: str | int
                The name or index of one of the two markers
            axes: tuple | list
                The axes to project on. Default is all axes
            """

            first_marker_idx = (
                controller.model.marker_index(first_marker) if isinstance(first_marker, str) else first_marker
            )
            second_marker_idx = (
                controller.model.marker_index(second_marker) if isinstance(second_marker, str) else second_marker
            )
            PenaltyFunctionAbstract._check_idx(
                "marker", [first_marker_idx, second_marker_idx], controller.model.nb_markers
            )
            PenaltyFunctionAbstract.set_axes_rows(penalty, axes)
            penalty.quadratic = True if penalty.quadratic is None else penalty.quadratic

            marker_velocity = controller.model.marker_velocities(
                controller.states["q"].mx, controller.states["qdot"].mx
            )
            marker_1 = marker_velocity[first_marker_idx][:]
            marker_2 = marker_velocity[second_marker_idx][:]

            diff_markers = marker_2 - marker_1

            return controller.mx_to_cx(
                f"diff_markers",
                diff_markers,
                controller.states["q"],
                controller.states["qdot"],
            )

        @staticmethod
        def proportional_states(
            penalty: PenaltyOption,
            controller: PenaltyController,
            key: str,
            first_dof: int,
            second_dof: int,
            coef: float,
            first_dof_intercept: float = 0,
            second_dof_intercept: float = 0,
        ):
            """
            Introduce a proportionality between two variables (e.g. one variable is twice the other)
            By default this function is quadratic, meaning that it minimizes the difference of this proportion.

            Parameters
            ----------
            penalty: PenaltyOption
                The actual penalty to declare
            controller: PenaltyController
                The penalty node elements
            key: str
                The name of the state to minimize
            first_dof: int
                The index of the first variable
            second_dof: int
                The index of the second variable
            coef: float
                The proportion coefficient between the two variables
            first_dof_intercept: float
                The intercept of the first variable
            second_dof_intercept: float
                The intercept of the second variable

            Formula = v[first_dof] - first_dof_intercept = coef * (v[second_dof] - second_dof_intercept)
            """

            penalty.quadratic = True if penalty.quadratic is None else penalty.quadratic

            states = controller.states[key].cx_start
            return (states[first_dof, :] - first_dof_intercept) - coef * (states[second_dof, :] - second_dof_intercept)

        @staticmethod
        def proportional_controls(
            penalty: PenaltyOption,
            controller: PenaltyController,
            key: str,
            first_dof: int,
            second_dof: int,
            coef: float,
            first_dof_intercept: float = 0,
            second_dof_intercept: float = 0,
        ):
            """
            Introduce a proportionality between two variables (e.g. one variable is twice the other)
            By default this function is quadratic, meaning that it minimizes the difference of this proportion.

            Parameters
            ----------
            penalty: PenaltyOption
                The actual penalty to declare
            controller: PenaltyController
                The penalty node elements
            key: str
                The name of the control to minimize
            first_dof: int
                The index of the first variable
            second_dof: int
                The index of the second variable
            coef: float
                The proportion coefficient between the two variables
            first_dof_intercept: float
                The intercept of the first variable
            second_dof_intercept: float
                The intercept of the second variable

            Formula = v[first_dof] - first_dof_intercept = coef * (v[second_dof] - second_dof_intercept)
            """

            penalty.quadratic = True if penalty.quadratic is None else penalty.quadratic

            controls = controller.controls[key].cx_start
            return (controls[first_dof, :] - first_dof_intercept) - coef * (
                controls[second_dof, :] - second_dof_intercept
            )

        @staticmethod
        def minimize_qddot(penalty: PenaltyOption, controller: PenaltyController):
            """
            Minimize the states velocity by comparing the state at a node and at the next node.
            By default this function is quadratic, meaning that it minimizes the difference.
            Indices (default=all_idx) can be specified.

            Parameters
            ----------
            penalty: PenaltyOption
                The actual penalty to declare
            controller: PenaltyController
                The penalty node elements
            """

            penalty.quadratic = True

<<<<<<< HEAD
            if "qddot" not in controller.states and "qddot" not in controller.controls:
                return controller.dynamics(
                    controller.time.cx_start,
                    controller.states.cx_start,
                    controller.controls.cx_start,
                    controller.parameters.cx,
                    controller.stochastic_variables.cx_start,
                )[controller.states["qdot"].index, :]
            elif "qddot" in controller.states:
                return controller.states["qddot"].cx_start
            elif "qddot" in controller.controls:
                return controller.controls["qddot"].cx_start
=======
            return PenaltyFunctionAbstract._get_qddot(controller, "cx_start")
>>>>>>> f66fbf9a

        @staticmethod
        def minimize_predicted_com_height(_: PenaltyOption, controller: PenaltyController):
            """
            Minimize the prediction of the center of mass maximal height from the parabolic equation,
            assuming vertical axis is Z (2): CoM_dot[2]**2 / (2 * -g) + com[2]
            By default this function is not quadratic, meaning that it minimizes towards infinity.

            Parameters
            ----------
            _: PenaltyOption
                The actual penalty to declare
            controller: PenaltyController
                The penalty node elements
            """

            g = controller.model.gravity[2]
            com = controller.model.center_of_mass(controller.states["q"].mx)
            com_dot = controller.model.center_of_mass_velocity(controller.states["q"].mx, controller.states["qdot"].mx)
            com_height = (com_dot[2] * com_dot[2]) / (2 * -g) + com[2]
            com_height_cx = controller.mx_to_cx(
                "com_height", com_height, controller.states["q"], controller.states["qdot"]
            )
            return com_height_cx

        @staticmethod
        def minimize_com_position(penalty: PenaltyOption, controller: PenaltyController, axes: tuple | list = None):
            """
            Adds the objective that the position of the center of mass of the model should be minimized.
            If no axes is specified, the squared-norm of the center_of_mass's position is minimized.
            Otherwise, the projection of the center_of_mass's position on the specified axes are minimized.
            By default this function is not quadratic, meaning that it minimizes towards infinity.

            Parameters
            ----------
            penalty: PenaltyOption
                The actual penalty to declare
            controller: PenaltyController
                The penalty node elements
            axes: tuple | list
                The axes to project on. Default is all axes
            """

            PenaltyFunctionAbstract.set_axes_rows(penalty, axes)
            penalty.quadratic = True if penalty.quadratic is None else penalty.quadratic

            com_cx = controller.mx_to_cx("com", controller.model.center_of_mass, controller.states["q"])
            return com_cx

        @staticmethod
        def minimize_com_velocity(penalty: PenaltyOption, controller: PenaltyController, axes: tuple | list = None):
            """
            Adds the objective that the velocity of the center of mass of the model should be minimized.
            If no axis is specified, the squared-norm of the center_of_mass's velocity is minimized.
            Otherwise, the projection of the center_of_mass's velocity on the specified axis is minimized.
            By default this function is not quadratic, meaning that it minimizes towards infinity.

            Parameters
            ----------
            penalty: PenaltyOption
                The actual penalty to declare
            controller: PenaltyController
                The penalty node elements
            axes: tuple | list
                The axes to project on. Default is all axes
            """

            PenaltyFunctionAbstract.set_axes_rows(penalty, axes)
            penalty.quadratic = True if penalty.quadratic is None else penalty.quadratic

            com_dot_cx = controller.mx_to_cx(
                "com_dot", controller.model.center_of_mass_velocity, controller.states["q"], controller.states["qdot"]
            )
            return com_dot_cx

        @staticmethod
        def minimize_com_acceleration(penalty: PenaltyOption, controller: PenaltyController, axes: tuple | list = None):
            """
            Adds the objective that the velocity of the center of mass of the model should be minimized.
            If no axis is specified, the squared-norm of the center_of_mass's velocity is minimized.
            Otherwise, the projection of the center_of_mass's velocity on the specified axis is minimized.
            By default this function is not quadratic, meaning that it minimizes towards infinity.

            Parameters
            ----------
            penalty: PenaltyOption
                The actual penalty to declare
            controller: PenaltyController
                The penalty node elements
            axes: tuple | list
                The axes to project on. Default is all axes
            """

            PenaltyFunctionAbstract.set_axes_rows(penalty, axes)
            penalty.quadratic = True if penalty.quadratic is None else penalty.quadratic

<<<<<<< HEAD
            if "qddot" not in controller.states and "qddot" not in controller.controls:
                com_ddot = controller.model.center_of_mass_acceleration(
                    controller.states["q"].mx,
                    controller.states["qdot"].mx,
                    controller.dynamics(
                        controller.time.mx,
                        controller.states.mx,
                        controller.controls.mx,
                        controller.parameters.mx,
                        controller.stochastic_variables.mx,
                    )[controller.states["qdot"].index, :],
                )
                # TODO scaled?
                var = []
                var.extend([controller.states[key] for key in controller.states])
                var.extend([controller.controls[key] for key in controller.controls])
                var.extend([controller.parameters[key] for key in controller.parameters])
                return controller.mx_to_cx("com_ddot", com_ddot, *var)
            else:
                qddot = controller.states["qddot"] if "qddot" in controller.states else controller.controls["qddot"]
                return controller.mx_to_cx(
                    "com_ddot",
                    controller.model.center_of_mass_acceleration,
                    controller.states["q"],
                    controller.states["qdot"],
                    qddot,
                )
=======
            q_mx = controller.states["q"].mx
            qdot_mx = controller.states["qdot"].mx
            qddot_mx = PenaltyFunctionAbstract._get_qddot(controller, "mx")

            marker = controller.model.center_of_mass_acceleration(q_mx, qdot_mx, qddot_mx)
            com_objective = PenaltyFunctionAbstract._get_markers_acceleration(controller, marker, CoM=True)

            return com_objective
>>>>>>> f66fbf9a

        @staticmethod
        def minimize_angular_momentum(penalty: PenaltyOption, controller: PenaltyController, axes: tuple | list = None):
            """
            Adds the objective that the angular momentum of the model in the global reference frame should be minimized.
            If no axis is specified, the three components of the angular momentum are minimized.
            Otherwise, the projection of the angular momentum on the specified axis is minimized.
            By default this function is quadratic, meaning that it minimizes towards zero.
            Parameters
            ----------
            penalty: PenaltyOption
                The actual penalty to declare
            controller: PenaltyController
                The penalty node elements
            axes: tuple | list
                The axes to project on. Default is all axes
            """
            PenaltyFunctionAbstract.set_axes_rows(penalty, axes)
            penalty.quadratic = True if penalty.quadratic is None else penalty.quadratic
            angular_momentum_cx = controller.mx_to_cx(
                "angular_momentum",
                controller.model.angular_momentum,
                controller.states["q"],
                controller.states["qdot"],
            )
            return angular_momentum_cx

        @staticmethod
        def minimize_linear_momentum(penalty: PenaltyOption, controller: PenaltyController, axes: tuple | list = None):
            """
            Adds the objective that the linear momentum of the model in the global reference frame should be minimized.
            If no axis is specified, the three components of the linear momentum are minimized.
            Otherwise, the projection of the linear momentum on the specified axis is minimized.
            By default this function is quadratic, meaning that it minimizes towards zero.
            Parameters
            ----------
            penalty: PenaltyOption
                The actual penalty to declare
            controller: PenaltyController
                The penalty node elements
            axes: tuple | list
                The axes to project on. Default is all axes
            """

            PenaltyFunctionAbstract.set_axes_rows(penalty, axes)
            penalty.quadratic = True if penalty.quadratic is None else penalty.quadratic

            com_velocity = controller.mx_to_cx(
                "com_velocity",
                controller.model.center_of_mass_velocity,
                controller.states["q"],
                controller.states["qdot"],
            )
            if isinstance(com_velocity, SX):
                mass = Function("mass", [], [controller.model.mass]).expand()
                mass = mass()["o0"]
            else:
                mass = controller.model.mass
            linear_momentum_cx = com_velocity * mass
            return linear_momentum_cx

        @staticmethod
        def minimize_contact_forces(
            penalty: PenaltyOption, controller: PenaltyController, contact_index: tuple | list | int | str = None
        ):
            """
            Minimize the contact forces computed from dynamics with contact
            By default this function is quadratic, meaning that it minimizes towards the target.
            Targets (default=np.zeros()) and indices (default=all_idx) can be specified.

            Parameters
            ----------
            penalty: PenaltyOption
                The actual penalty to declare
            controller: PenaltyController
                The penalty node elements
            contact_index: tuple | list
                The index of contact to minimize, must be an int or a list.
                penalty.cols should not be defined if contact_index is defined
            """

            if controller.get_nlp.contact_forces_func is None:
                raise RuntimeError("minimize_contact_forces requires a contact dynamics")

            PenaltyFunctionAbstract.set_axes_rows(penalty, contact_index)
            penalty.quadratic = True if penalty.quadratic is None else penalty.quadratic

            contact_force = controller.get_nlp.contact_forces_func(
                controller.time.cx_start,
                controller.states.cx_start,
                controller.controls.cx_start,
                controller.parameters.cx,
                controller.stochastic_variables.cx_start,
            )
            return contact_force

        @staticmethod
        def minimize_soft_contact_forces(
            penalty: PenaltyOption, controller: PenaltyController, contact_index: tuple | list | int | str = None
        ):
            """
            Minimize the soft contact forces computed from dynamics with contact
            By default this function is quadratic, meaning that it minimizes towards the target.
            Targets (default=np.zeros()) and indices (default=all_idx) can be specified.

            Parameters
            ----------
            penalty: PenaltyOption
                The actual penalty to declare
            controller: PenaltyController
                The penalty node elements
            contact_index: tuple | list
                The index of contact to minimize, must be an int or a list.
                penalty.cols should not be defined if contact_index is defined
            """

            if controller.get_nlp.soft_contact_forces_func is None:
                raise RuntimeError("minimize_contact_forces requires a soft contact dynamics")

            PenaltyFunctionAbstract.set_axes_rows(penalty, contact_index)
            penalty.quadratic = True if penalty.quadratic is None else penalty.quadratic

            force_idx = []
            for i_sc in range(controller.model.nb_soft_contacts):
                force_idx.append(3 + (6 * i_sc))
                force_idx.append(4 + (6 * i_sc))
                force_idx.append(5 + (6 * i_sc))
            soft_contact_force = controller.get_nlp.soft_contact_forces_func(
                controller.states.cx_start, controller.controls.cx_start, controller.parameters.cx
            )
            return soft_contact_force[force_idx]

        @staticmethod
        def track_segment_with_custom_rt(
            penalty: PenaltyOption, controller: PenaltyController, segment: int | str, rt: int
        ):
            """
            Minimize the difference of the euler angles extracted from the coordinate system of a segment
            and a RT (e.g. IMU). By default this function is quadratic, meaning that it minimizes the difference.

            Parameters
            ----------
            penalty: PenaltyOption
                The actual penalty to declare
            controller: PenaltyController
                The penalty node elements
            segment: int | str
                The name or index of the segment
            rt: int
                The index of the RT in the bioMod
            """
            from ..interfaces.biorbd_model import BiorbdModel

            penalty.quadratic = True if penalty.quadratic is None else penalty.quadratic

            segment_index = controller.model.segment_index(segment) if isinstance(segment, str) else segment

            if not isinstance(controller.model, BiorbdModel):
                raise NotImplementedError(
                    "The track_segment_with_custom_rt penalty can only be called with a BiorbdModel"
                )
            model: BiorbdModel = controller.model
            r_seg_transposed = model.model.globalJCS(controller.states["q"].mx, segment_index).rot().transpose()
            r_rt = model.model.RT(controller.states["q"].mx, rt).rot()
            angles_diff = biorbd.Rotation.toEulerAngles(r_seg_transposed * r_rt, "zyx").to_mx()

            angle_objective = controller.mx_to_cx(f"track_segment", angles_diff, controller.states["q"])
            return angle_objective

        @staticmethod
        def track_marker_with_segment_axis(
            penalty: PenaltyOption,
            controller: PenaltyController,
            marker: int | str,
            segment: int | str,
            axis: Axis,
        ):
            """
            Track a marker using a segment, that is aligning an axis toward the marker
            By default this function is quadratic, meaning that it minimizes the difference.

            Parameters
            ----------
            penalty: PenaltyOption
                The actual penalty to declare
            controller: PenaltyController
                The penalty node elements
            marker: int
                Name or index of the marker to be tracked
            segment: int
                Name or index of the segment to align with the marker
            axis: Axis
                The axis that should be tracking the marker
            """

            if not isinstance(axis, Axis):
                raise RuntimeError("axis must be a bioptim.Axis")

            penalty.quadratic = True if penalty.quadratic is None else penalty.quadratic

            marker_idx = controller.model.marker_index(marker) if isinstance(marker, str) else marker
            segment_idx = controller.model.segment_index(segment) if isinstance(segment, str) else segment

            # Get the marker in rt reference frame
            marker = controller.model.marker(controller.states["q"].mx, marker_idx, segment_idx)
            marker_objective = controller.mx_to_cx("marker", marker, controller.states["q"])

            # To align an axis, the other must be equal to 0
            if not penalty.rows_is_set:
                if penalty.rows is not None:
                    raise ValueError("rows cannot be defined in track_marker_with_segment_axis")
                penalty.rows = [ax for ax in [Axis.X, Axis.Y, Axis.Z] if ax != axis]
                penalty.rows_is_set = True

            return marker_objective

        @staticmethod
        def minimize_segment_rotation(
            penalty: PenaltyOption,
            controller: PenaltyController,
            segment: int | str,
            axes: list | tuple = None,
        ):
            """
            Track the orientation of a segment in the global with the sequence XYZ.
            By default, this function is quadratic, meaning that it minimizes towards the target.

            Parameters
            ----------
            penalty: PenaltyOption
                The actual penalty to declare
            controller: PenaltyController
                The penalty node elements
            segment: int
                Name or index of the segment to align with the marker
            axes: list | tuple
                The axis that the JCS rotation should be tracked
            """
            from ..interfaces.biorbd_model import BiorbdModel

            if penalty.derivative == True:
                raise RuntimeWarning(
                    "To minimize the velocity of the segment rotation, it would be safer (Euler angles related problems) to use MINIMIZE_SEGMENT_ANGLUAR_VELOCITY instead."
                )

            penalty.quadratic = True if penalty.quadratic is None else penalty.quadratic

            segment_idx = controller.model.segment_index(segment) if isinstance(segment, str) else segment

            if not isinstance(controller.model, BiorbdModel):
                raise NotImplementedError("The minimize_segment_rotation penalty can only be called with a BiorbdModel")
            model: BiorbdModel = controller.model
            jcs_segment = model.model.globalJCS(controller.states["q"].mx, segment_idx).rot()
            angles_segment = biorbd.Rotation.toEulerAngles(jcs_segment, "xyz").to_mx()

            if axes is None:
                axes = [Axis.X, Axis.Y, Axis.Z]
            else:
                for ax in axes:
                    if not isinstance(ax, Axis):
                        raise RuntimeError("axes must be a list of bioptim.Axis")

            segment_rotation_objective = controller.mx_to_cx(
                "segment_rotation", angles_segment[axes], controller.states["q"]
            )

            return segment_rotation_objective

        @staticmethod
        def minimize_segment_velocity(
            penalty: PenaltyOption,
            controller: PenaltyController,
            segment: int | str,
            axes: list | tuple = None,
        ):
            """
            Track the orientation of a segment.
            By default, this function is quadratic, meaning that it minimizes towards the target.

            Parameters
            ----------
            penalty: PenaltyOption
                The actual penalty to declare
            controller: PenaltyController
                The penalty node elements
            segment: int
                Name or index of the segment to align with the marker
            axes: list | tuple
                The axis that the JCS rotation should be tracked
            """
            from ..interfaces.biorbd_model import BiorbdModel

            penalty.quadratic = True if penalty.quadratic is None else penalty.quadratic

            segment_idx = controller.model.segment_index(segment) if isinstance(segment, str) else segment

            if not isinstance(controller.model, BiorbdModel):
                raise NotImplementedError(
                    "The minimize_segments_velocity penalty can only be called with a BiorbdModel"
                )
            model: BiorbdModel = controller.model
            segment_angular_velocity = model.segment_angular_velocity(
                controller.states["q"].mx, controller.states["qdot"].mx, segment_idx
            )

            if axes is None:
                axes = [Axis.X, Axis.Y, Axis.Z]
            else:
                for ax in axes:
                    if not isinstance(ax, Axis):
                        raise RuntimeError("axes must be a list of bioptim.Axis")

            segment_velocity_objective = controller.mx_to_cx(
                "segment_velocity",
                segment_angular_velocity[axes],
                controller.states["q"],
                controller.states["qdot"],
            )

            return segment_velocity_objective

        @staticmethod
        def track_vector_orientations_from_markers(
            penalty: PenaltyOption,
            controller: PenaltyController,
            vector_0_marker_0: int | str,
            vector_0_marker_1: int | str,
            vector_1_marker_0: int | str,
            vector_1_marker_1: int | str,
        ):
            """
            Aligns two vectors together.
            The first vector is defined by vector_0_marker_1 - vector_0_marker_0.
            The second vector is defined by vector_1_marker_1 - vector_1_marker_0.
            Note that is minimizes the angle between the two vectors, thus it is not possible ti specify an axis.
            By default, this function is quadratic, meaning that it minimizes the angle between the two vectors.
            WARNING: please be careful as there is a discontinuity when the two vectors are orthogonal.

            Parameters
            ----------
            penalty: PenaltyOption
                The actual penalty to declare
            controller: PenaltyController
                The penalty node elements
            vector_0_marker_0: int | str
                Name or index of the first marker of the first vector
            vector_0_marker_1: int | str
                Name or index of the second marker of the first vector
            vector_1_marker_0: int | str
                Name or index of the first marker of the second vector
            vector_1_marker_1: int | str
                Name or index of the second marker of the second vector
            """

            penalty.quadratic = True if penalty.quadratic is None else penalty.quadratic

            vector_0_marker_0_idx = (
                controller.model.marker_index(vector_0_marker_0)
                if isinstance(vector_0_marker_0, str)
                else vector_0_marker_0
            )
            vector_0_marker_1_idx = (
                controller.model.marker_index(vector_0_marker_1)
                if isinstance(vector_0_marker_1, str)
                else vector_0_marker_1
            )
            vector_1_marker_0_idx = (
                controller.model.marker_index(vector_1_marker_0)
                if isinstance(vector_1_marker_0, str)
                else vector_1_marker_0
            )
            vector_1_marker_1_idx = (
                controller.model.marker_index(vector_1_marker_1)
                if isinstance(vector_1_marker_1, str)
                else vector_1_marker_1
            )

            vector_0_marker_0_position = controller.model.marker(controller.states["q"].mx, vector_0_marker_0_idx)
            vector_0_marker_1_position = controller.model.marker(controller.states["q"].mx, vector_0_marker_1_idx)
            vector_1_marker_0_position = controller.model.marker(controller.states["q"].mx, vector_1_marker_0_idx)
            vector_1_marker_1_position = controller.model.marker(controller.states["q"].mx, vector_1_marker_1_idx)

            vector_0 = vector_0_marker_1_position - vector_0_marker_0_position
            vector_1 = vector_1_marker_1_position - vector_1_marker_0_position
            cross_prod = cross(vector_0, vector_1)
            cross_prod_norm = sqrt(cross_prod[0] ** 2 + cross_prod[1] ** 2 + cross_prod[2] ** 2)
            out = atan2(cross_prod_norm, dot(vector_0, vector_1))

            return controller.mx_to_cx("vector_orientations_difference", out, controller.states["q"])

        @staticmethod
        def continuity(penalty: PenaltyOption, controller: PenaltyController | list):
            if controller.control_type in (ControlType.CONSTANT, ControlType.CONSTANT_WITH_LAST_NODE, ControlType.NONE):
                u = controller.controls.cx_start
            elif controller.control_type == ControlType.LINEAR_CONTINUOUS:
                # TODO: For cx_end take the previous node
                u = horzcat(controller.controls.cx_start, controller.controls.cx_end)
            else:
                raise NotImplementedError(f"Dynamics with {controller.control_type} is not implemented yet")

            if isinstance(penalty.node, (list, tuple)) and len(penalty.node) != 1:
                raise RuntimeError("continuity should be called one node at a time")

            penalty.expand = controller.get_nlp.dynamics_type.expand

            if len(penalty.node_idx) > 1 and not controller.ocp.assume_phase_dynamics:
                raise NotImplementedError(
                    f"Length of node index superior to 1 is not implemented yet,"
                    f" actual length {len(penalty.node_idx[0])} "
                )

            continuity = controller.states.cx_end
            if controller.get_nlp.ode_solver.is_direct_collocation:
                cx = horzcat(*([controller.states.cx_start] + controller.states.cx_intermediates_list))
                continuity -= controller.integrate(x0=cx, p=u, params=controller.parameters.cx, t = controller.ocp.node_time(phase_idx=controller.get_nlp.phase_idx, node_idx=controller.node_index))["xf"]
                continuity = vertcat(
                    continuity,
                    controller.integrate(x0=cx, p=u, params=controller.parameters.cx, t = controller.ocp.node_time(phase_idx=controller.get_nlp.phase_idx, node_idx=controller.node_index))["defects"],
                )

                penalty.integrate = True

            else:
                continuity -= controller.integrate(x0=controller.states.cx_start, p=u, params=controller.parameters.cx, t = controller.ocp.node_time(phase_idx=controller.get_nlp.phase_idx, node_idx=controller.node_index))[
                    "xf"
                ]

            penalty.explicit_derivative = True
            penalty.multi_thread = True

            return continuity

        @staticmethod
        def custom(penalty: PenaltyOption, controller: PenaltyController | list, **parameters: Any):
            """
            A user defined penalty function

            Parameters
            ----------
            penalty: PenaltyOption
                The actual penalty to declare
            controller: PenaltyController
                The penalty node elements
            parameters: dict
                Any parameters that should be pass to the custom function
            """

            invalid_keywords = [
                "phase",
                "list_index",
                "name",
                "type",
                "params",
                "node",
                "quadratic",
                "index",
                "target",
                "min_bound",
                "max_bound",
                "function",
                "weighted_function",
                "custom_function",
                "weight",
                "expand",
            ]
            for keyword in inspect.signature(penalty.custom_function).parameters:
                if keyword in invalid_keywords:
                    raise TypeError(f"{keyword} is a reserved word and cannot be used in a custom function signature")

            val = penalty.custom_function(controller, **parameters)
            if isinstance(val, (list, tuple)):
                if (hasattr(penalty, "min_bound") and penalty.min_bound is not None) or (
                    hasattr(penalty, "max_bound") and penalty.max_bound is not None
                ):
                    raise RuntimeError(
                        "You cannot have non linear bounds for custom constraints and min_bound or max_bound defined.\n"
                        "Please note that you may run into this error message if assume_phase_dynamics "
                        "was set to False. One workaround is to define your penalty one node at a time instead of "
                        "using the built-in ALL_SHOOTING (or something similar)."
                    )
                penalty.min_bound = val[0]
                penalty.max_bound = val[2]
                val = val[1]

            return val

        @staticmethod
        def minimize_parameter(penalty: PenaltyOption, controller: PenaltyController, key: str = "all"):
            """
            Minimize the specified parameter.
            By default this function is quadratic, meaning that it minimizes towards the target.
            Targets (default=np.zeros()) and indices (default=all_idx) can be specified.

            Parameters
            ----------
            penalty: PenaltyOption
                The actual penalty to declare
            controller: PenaltyController
                The penalty node elements
            key: str
                The name of the parameter to minimize
            """

            penalty.quadratic = True if penalty.quadratic is None else penalty.quadratic
            penalty.multi_thread = True if penalty.multi_thread is None else penalty.multi_thread

            return Function("minimize_parameter", [controller.parameters.cx], [controller.parameters[key].cx])(
                controller.parameters.cx
            )

    @staticmethod
    def add(ocp, nlp):
        """
        Add a new penalty to the list (abstract)

        Parameters
        ----------
        ocp: OptimalControlProgram
            A reference to the ocp
        nlp: NonLinearProgram
            A reference to the current phase of the ocp
        """
        raise RuntimeError("add cannot be called from an abstract class")

    @staticmethod
    def set_idx_columns(
        penalty: PenaltyOption, controller: PenaltyController, index: str | int | list | tuple, _type: str
    ):
        """
        Simple penalty.cols setter for marker index and names

        Parameters
        ----------
        penalty: PenaltyOption
            The actual penalty to declare
        controller: PenaltyController
            The penalty node elements
        index: str | int | list | tuple
            The marker to index
        _type: str
            The type of penalty (for raise error message purpose)
        """
        if penalty.cols_is_set:
            return

        if penalty.cols is not None and index is not None:
            raise ValueError(f"It is not possible to define cols and {_type}_index since they are the same variable")

        penalty.cols = index if index is not None else penalty.cols
        if penalty.cols is not None:
            penalty.cols = [penalty.cols] if not isinstance(penalty.cols, (tuple, list)) else penalty.cols
            # Convert to int if it is str
            if _type == "marker":
                penalty.cols = [
                    cols if isinstance(cols, int) else controller.model.marker_index(cols) for cols in penalty.cols
                ]
        penalty.cols_is_set = True

    @staticmethod
    def set_axes_rows(penalty: PenaltyOption, axes: list | tuple):
        """
        Simple penalty.cols setter for marker index and names

        Parameters
        ----------
        penalty: PenaltyOption
            The actual penalty to declare
        axes: list | tuple
            The marker to index
        """
        if penalty.rows_is_set:
            return

        if penalty.rows is not None and axes is not None:
            raise ValueError("It is not possible to define rows and axes since they are the same variable")
        penalty.rows = axes if axes is not None else penalty.rows

        penalty.rows_is_set = True

    @staticmethod
    def _check_idx(name: str, elements: list | tuple | int, max_n_elements: int = inf, min_n_elements: int = 0):
        """
        Generic sanity check for requested dimensions.
        If the function returns, everything is okay

        Parameters
        name: str
            Name of the element
        elements: list | tuple | int
            Index of the slicing of the array variable
        max_n_elements: int
            The maximal shape of the element
        min_n_elements: int
            The maximal shape of the element
        """

        if not isinstance(elements, (list, tuple)):
            elements = (elements,)
        for element in elements:
            if not isinstance(element, int):
                raise RuntimeError(f"{element} is not a valid index for {name}, it must be an integer")
            if element < min_n_elements or element >= max_n_elements:
                raise RuntimeError(
                    f"{element} is not a valid index for {name}, it must be between "
                    f"{min_n_elements} and {max_n_elements - 1}."
                )

    @staticmethod
    def validate_penalty_time_index(penalty: PenaltyOption, controller: PenaltyController):
        """
        Check for any nonsense in the requested times for the penalty. Raises an error if so

        Parameters
        ----------
        penalty: PenaltyOption
            The actual penalty to declare
        controller: PenaltyController
            The penalty node elements
        """

        func = penalty.type
        node = penalty.node
        # Everything that is suspicious in terms of the span of the penalty function ca be checked here
        if (
            func == PenaltyFunctionAbstract.Functions.minimize_controls
            or func == PenaltyFunctionAbstract.Functions.proportional_controls
            or func == PenaltyFunctionAbstract.Functions.minimize_qddot
        ):
            if node == Node.END or (isinstance(node, int) and node >= controller.ns):
                raise RuntimeError("No control u at last node")

    @staticmethod
    def get_type():
        """
        Returns the type of the penalty (abstract)
        """

        raise RuntimeError("get_type cannot be called from an abstract class")

    @staticmethod
    def get_dt(nlp):
        """
        Return the dt of the penalty (abstract
        """

        raise RuntimeError("get_dt cannot be called from an abstract class")

    @staticmethod
    def penalty_nature() -> str:
        """
        Get the nature of the penalty

        Returns
        -------
        The penalty in str format
        """

        raise RuntimeError("penalty_nature cannot be called from an abstract class")

    @staticmethod
    def _get_qddot(controller, attribute: str):
        """
        Returns the generalized acceleration by either fetching it directly
        from the controller's states or controls or from the controller's dynamics.

        Parameters
        ----------
        controller : object
            The controller that has 'states', 'controls', 'parameters', and 'stochastic_variables' attributes.
        attribute : str
            Specifies which attribute ('cx_start' or 'mx') to use for the extraction.
        """
        if attribute not in ["mx", "cx_start"]:
            raise ValueError("atrribute should be either mx or cx_start")

        if "qddot" not in controller.states and "qddot" not in controller.controls:
            return controller.dynamics(
                getattr(controller.states, attribute),
                getattr(controller.controls, attribute),
                getattr(controller.parameters, attribute),
                getattr(controller.stochastic_variables, attribute),
            )[controller.states["qdot"].index, :]

        source = controller.states if "qddot" in controller.states else controller.controls
        return getattr(source["qddot"], attribute)

    @staticmethod
    def _get_markers_acceleration(controller, markers, CoM=False):
        """
        Retrieve the acceleration of either the markers or the center of mass (CoM) from the controller.

        Parameters
        ----------
        controller : object
            An object containing 'states' and 'controls' data.

        markers : MX
            A generic expression of the marker or CoM acceleration.

        CoM : bool, optional
            A boolean indicating the type of acceleration to be returned. If True, returns the CoM
            acceleration. If False, returns the markers acceleration. Defaults to False.

        """

        if "qddot" not in controller.states and "qddot" not in controller.controls:
            last_param = controller.controls["tau"]
        else:
            last_param = controller.states["qddot"] if "qddot" in controller.states else controller.controls["qddot"]

        return controller.mx_to_cx(
            "com_ddot" if CoM else "markers_acceleration",
            markers,
            controller.states["q"],
            controller.states["qdot"],
            last_param,
        )<|MERGE_RESOLUTION|>--- conflicted
+++ resolved
@@ -531,22 +531,7 @@
 
             penalty.quadratic = True
 
-<<<<<<< HEAD
-            if "qddot" not in controller.states and "qddot" not in controller.controls:
-                return controller.dynamics(
-                    controller.time.cx_start,
-                    controller.states.cx_start,
-                    controller.controls.cx_start,
-                    controller.parameters.cx,
-                    controller.stochastic_variables.cx_start,
-                )[controller.states["qdot"].index, :]
-            elif "qddot" in controller.states:
-                return controller.states["qddot"].cx_start
-            elif "qddot" in controller.controls:
-                return controller.controls["qddot"].cx_start
-=======
             return PenaltyFunctionAbstract._get_qddot(controller, "cx_start")
->>>>>>> f66fbf9a
 
         @staticmethod
         def minimize_predicted_com_height(_: PenaltyOption, controller: PenaltyController):
@@ -643,35 +628,6 @@
             PenaltyFunctionAbstract.set_axes_rows(penalty, axes)
             penalty.quadratic = True if penalty.quadratic is None else penalty.quadratic
 
-<<<<<<< HEAD
-            if "qddot" not in controller.states and "qddot" not in controller.controls:
-                com_ddot = controller.model.center_of_mass_acceleration(
-                    controller.states["q"].mx,
-                    controller.states["qdot"].mx,
-                    controller.dynamics(
-                        controller.time.mx,
-                        controller.states.mx,
-                        controller.controls.mx,
-                        controller.parameters.mx,
-                        controller.stochastic_variables.mx,
-                    )[controller.states["qdot"].index, :],
-                )
-                # TODO scaled?
-                var = []
-                var.extend([controller.states[key] for key in controller.states])
-                var.extend([controller.controls[key] for key in controller.controls])
-                var.extend([controller.parameters[key] for key in controller.parameters])
-                return controller.mx_to_cx("com_ddot", com_ddot, *var)
-            else:
-                qddot = controller.states["qddot"] if "qddot" in controller.states else controller.controls["qddot"]
-                return controller.mx_to_cx(
-                    "com_ddot",
-                    controller.model.center_of_mass_acceleration,
-                    controller.states["q"],
-                    controller.states["qdot"],
-                    qddot,
-                )
-=======
             q_mx = controller.states["q"].mx
             qdot_mx = controller.states["qdot"].mx
             qddot_mx = PenaltyFunctionAbstract._get_qddot(controller, "mx")
@@ -680,7 +636,6 @@
             com_objective = PenaltyFunctionAbstract._get_markers_acceleration(controller, marker, CoM=True)
 
             return com_objective
->>>>>>> f66fbf9a
 
         @staticmethod
         def minimize_angular_momentum(penalty: PenaltyOption, controller: PenaltyController, axes: tuple | list = None):
