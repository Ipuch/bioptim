from time import perf_counter
from datetime import datetime

import numpy as np
from scipy import linalg
from casadi import SX, vertcat
from acados_template import AcadosModel, AcadosOcp, AcadosOcpSolver

from .solver_interface import SolverInterface
from ..interfaces.solver_options import Solver
from ..misc.enums import Node, SolverType
from ..limits.objective_functions import ObjectiveFunction, ObjectiveFcn
from ..limits.path_conditions import Bounds
from ..misc.enums import InterpolationType


class AcadosInterface(SolverInterface):
    """
    The ACADOS solver interface

    Attributes
    ----------
    acados_ocp: AcadosOcp
        The current AcadosOcp reference
    acados_model: AcadosModel
        The current AcadosModel reference
    lagrange_costs: SX
        The lagrange cost function
    mayer_costs: SX
        The mayer cost function
    y_ref = list[np.ndarray]
        The lagrange targets
    y_ref_end = list[np.ndarray]
        The mayer targets
    params = dict
        All the parameters to optimize
    W: np.ndarray
        The Lagrange weights
    W_e: np.ndarray
        The Mayer weights
    status: int
        The status of the optimization
    all_constr: SX
        All the Lagrange constraints
    end_constr: SX
        All the Mayer constraints
    all_g_bounds = Bounds
        All the Lagrange bounds on the variables
    end_g_bounds = Bounds
        All the Mayer bounds on the variables
    x_bound_max = np.ndarray
        All the bounds max
    x_bound_min = np.ndarray
        All the bounds min
    Vu: np.ndarray
        The control objective functions
    Vx: np.ndarray
        The Lagrange state objective functions
    Vxe: np.ndarray
        The Mayer state objective functions
    opts: ACADOS
        Options of Acados from ACADOS
    Methods
    -------
    __acados_export_model(self, ocp: OptimalControlProgram)
        Creating a generic ACADOS model
    __prepare_acados(self, ocp: OptimalControlProgram)
        Set some important ACADOS variables
    __set_constr_type(self, constr_type: str = "BGH")
        Set the type of constraints
    __set_constraints(self, ocp: OptimalControlProgram)
        Set the constraints from the ocp
    __set_cost_type(self, cost_type: str = "NONLINEAR_LS")
        Set the type of cost functions
    __set_costs(self, ocp: OptimalControlProgram)
        Set the cost functions from ocp
    __update_solver(self)
        Update the ACADOS solver to new values
    get_optimized_value(self) -> list[dict] | dict
        Get the previously optimized solution
    solve(self) -> "AcadosInterface"
        Solve the prepared ocp
    """

    def __init__(self, ocp, solver_options: Solver.ACADOS = None):
        """
        Parameters
        ----------
        ocp: OptimalControlProgram
            A reference to the current OptimalControlProgram
        solver_options: ACADOS
            The options to pass to the solver
        """

        if not isinstance(ocp.cx(), SX):
            raise RuntimeError("CasADi graph must be SX to be solved with ACADOS. Please set use_sx to True in OCP")

        if not ocp.assume_phase_dynamics:
            raise RuntimeError("ACADOS necessitate assume_phase_dynamics=True")

        if ocp.nlp[0].stochastic_variables.cx_start.shape[0] != 0:
            raise RuntimeError("ACADOS does not support stochastic variables yet")

        super().__init__(ocp)

        # solver_options = solver_options.__dict__
        if solver_options is None:
            solver_options = Solver.ACADOS()
        self.opts = solver_options

        self.acados_ocp = AcadosOcp(acados_path=solver_options.acados_dir)
        self.acados_ocp.code_export_directory = solver_options.c_generated_code_path
        self.acados_model = AcadosModel()

        self.__set_cost_type(solver_options.cost_type)
        self.__set_constr_type(solver_options.constr_type)

        self.lagrange_costs = SX()
        self.mayer_costs_e = SX()
        self.mayer_costs = SX()
        self.y_ref = []
        self.y_ref_end = []
        self.y_ref_start = []
        self.nparams = 0
        self.__acados_export_model(ocp)
        self.__prepare_acados(ocp)
        self.ocp_solver = None
        self.W = np.zeros((0, 0))
        self.W_e = np.zeros((0, 0))
        self.W_0 = np.zeros((0, 0))
        self.status = None
        self.out = {}
        self.real_time_to_optimize = -1

        self.all_constr = None
        self.end_constr = SX()
        self.all_g_bounds = Bounds(None, interpolation=InterpolationType.CONSTANT)
        self.end_g_bounds = Bounds(None, interpolation=InterpolationType.CONSTANT)
        self.x_bound_max = np.ndarray((self.acados_ocp.dims.nx, 3))
        self.x_bound_min = np.ndarray((self.acados_ocp.dims.nx, 3))
        self.Vu = np.array([], dtype=np.int64).reshape(0, ocp.nlp[0].controls.shape)
        self.Vx = np.array([], dtype=np.int64).reshape(0, ocp.nlp[0].states.shape)
        self.Vxe = np.array([], dtype=np.int64).reshape(0, ocp.nlp[0].states.shape)
        self.Vx0 = np.array([], dtype=np.int64).reshape(0, ocp.nlp[0].states.shape)

    def __acados_export_model(self, ocp):
        """
        Creating a generic ACADOS model

        Parameters
        ----------
        ocp: OptimalControlProgram
            A reference to the current OptimalControlProgram

        """

        if ocp.n_phases > 1:
            raise NotImplementedError("More than 1 phase is not implemented yet with ACADOS backend")

        # Declare model variables
        t = ocp.nlp[0].time_cx
        x = ocp.nlp[0].states.cx_start
        u = ocp.nlp[0].controls.cx_start
        p = ocp.nlp[0].parameters.cx
        s = ocp.nlp[0].stochastic_variables.cx_start
        if ocp.parameters:
            for param in ocp.parameters:
                if str(param.cx)[:11] == f"time_phase_":
                    raise RuntimeError("Time constraint not implemented yet with Acados.")

        self.nparams = ocp.nlp[0].parameters.shape

        x = vertcat(p, x)
        x_dot = SX.sym("x_dot", x.shape[0], x.shape[1])

<<<<<<< HEAD
        f_expl = vertcat([0] * self.nparams, ocp.nlp[0].dynamics_func(t, x[self.nparams :, :], u, p, s))
=======
        f_expl = vertcat([0] * self.nparams, ocp.nlp[0].dynamics_func[0](x[self.nparams :, :], u, p, s))
>>>>>>> 2f1e6e5e
        f_impl = x_dot - f_expl

        self.acados_model.f_impl_expr = f_impl
        self.acados_model.f_expl_expr = f_expl
        self.acados_model.x = x
        self.acados_model.xdot = x_dot
        self.acados_model.u = u
        self.acados_model.con_h_expr = np.zeros((0, 0))
        self.acados_model.con_h_expr_e = np.zeros((0, 0))
        self.acados_model.p = []
        if not self.opts.acados_model_name:
            if self.opts.c_compile:
                now = datetime.now()  # current date and time
                self.acados_model.name = f"model_{now.strftime('%Y_%m_%d_%H%M%S%f')[:-4]}"
            else:
                raise RuntimeError(
                    "If not compiling the library you must provide the name of the model" " you want to use."
                )
        else:
            self.acados_model.name = self.opts.acados_model_name

    def __prepare_acados(self, ocp):
        """
        Set some important ACADOS variables

        Parameters
        ----------
        ocp: OptimalControlProgram
            A reference to the current OptimalControlProgram
        """

        # set model
        self.acados_ocp.model = self.acados_model

        # set time
        self.acados_ocp.solver_options.tf = ocp.nlp[0].tf

        # set dimensions
        self.acados_ocp.dims.nx = ocp.nlp[0].parameters.shape + ocp.nlp[0].states.shape
        self.acados_ocp.dims.nu = ocp.nlp[0].controls.shape
        self.acados_ocp.dims.N = ocp.nlp[0].ns

    def __set_constr_type(self, constr_type: str = "BGH"):
        """
        Set the type of constraints

        Parameters
        ----------
        constr_type: str
            The requested type of constraints
        """

        self.acados_ocp.constraints.constr_type = constr_type
        self.acados_ocp.constraints.constr_type_e = constr_type

    def __set_constraints(self, ocp):
        """
        Set the constraints from the ocp

        Parameters
        ----------
        ocp: OptimalControlProgram
            A reference to the current OptimalControlProgram
        """

        # constraints handling in self.acados_ocp
        if ocp.nlp[0].x_bounds.type != InterpolationType.CONSTANT_WITH_FIRST_AND_LAST_DIFFERENT:
            raise NotImplementedError(
                "ACADOS must declare an InterpolationType.CONSTANT_WITH_FIRST_AND_LAST_DIFFERENT " "for the x_bounds"
            )
        if ocp.nlp[0].u_bounds.type != InterpolationType.CONSTANT_WITH_FIRST_AND_LAST_DIFFERENT:
            raise NotImplementedError(
                "ACADOS must declare an InterpolationType.CONSTANT_WITH_FIRST_AND_LAST_DIFFERENT " "for the u_bounds"
            )

        for key in ocp.nlp[0].controls.keys():
            if not np.all(np.all(ocp.nlp[0].u_bounds[key].min.T == ocp.nlp[0].u_bounds[key].min.T[0, :], axis=0)):
                raise NotImplementedError("u_bounds min must be the same at each shooting point with ACADOS")
            if not np.all(np.all(ocp.nlp[0].u_bounds[key].max.T == ocp.nlp[0].u_bounds[key].max.T[0, :], axis=0)):
                raise NotImplementedError("u_bounds max must be the same at each shooting point with ACADOS")

            if (
                not np.isfinite(ocp.nlp[0].u_bounds[key].min).all()
                or not np.isfinite(ocp.nlp[0].u_bounds[key].max).all()
            ):
                raise NotImplementedError(
                    "u_bounds and x_bounds cannot be set to infinity in ACADOS. Consider changing it "
                    "to a big value instead."
                )

        for key in ocp.nlp[0].states.keys():
            if (
                not np.isfinite(ocp.nlp[0].x_bounds[key].min).all()
                or not np.isfinite(ocp.nlp[0].x_bounds[key].max).all()
            ):
                raise NotImplementedError(
                    "u_bounds and x_bounds cannot be set to infinity in ACADOS. Consider changing it "
                    "to a big value instead."
                )

        self.all_constr = SX()
        self.end_constr = SX()
        # TODO:change for more node flexibility on bounds
        self.all_g_bounds = Bounds(None, interpolation=InterpolationType.CONSTANT)
        self.end_g_bounds = Bounds(None, interpolation=InterpolationType.CONSTANT)
        for i, nlp in enumerate(ocp.nlp):
            t = nlp.time_cx
            x = nlp.states.cx_start
            u = nlp.controls.cx_start
            p = nlp.parameters.cx
            s = nlp.stochastic_variables.cx_start

            for g, G in enumerate(nlp.g):
                if not G:
                    continue

                if G.node[0] == Node.ALL or G.node[0] == Node.ALL_SHOOTING:
                    self.all_constr = vertcat(self.all_constr, G.function[0](t, x, u, p, s))
                    self.all_g_bounds.concatenate(G.bounds)
                    if G.node[0] == Node.ALL:
                        self.end_constr = vertcat(self.end_constr, G.function[0](t, x, u, p, s))
                        self.end_g_bounds.concatenate(G.bounds)

                elif G.node[0] == Node.END:
                    self.end_constr = vertcat(self.end_constr, G.function[0](t, x, u, p, s))
                    self.end_g_bounds.concatenate(G.bounds)

                else:
                    raise RuntimeError(
                        "Except for states and controls, Acados solver only handles constraints on last or all nodes."
                    )

        self.acados_model.con_h_expr = self.all_constr
        self.acados_model.con_h_expr_e = self.end_constr

        # setup state constraints
        # TODO replace all these np.concatenate by proper bound and initial_guess classes
        self.x_bound_max = np.ndarray((self.acados_ocp.dims.nx, 3))
        self.x_bound_min = np.ndarray((self.acados_ocp.dims.nx, 3))
        param_bounds_max = []
        param_bounds_min = []

        for key in self.ocp.parameter_bounds.keys():
            param_bounds_scale = self.ocp.parameter_bounds[key].scale(self.ocp.parameters[key].scaling)
            param_bounds_max = np.concatenate((param_bounds_max, param_bounds_scale.max[:, 0]))
            param_bounds_min = np.concatenate((param_bounds_min, param_bounds_scale.min[:, 0]))

        if self.nparams > 0:
            self.x_bound_max[: self.nparams, :] = np.repeat(param_bounds_max[:, np.newaxis], 3, axis=1)
            self.x_bound_min[: self.nparams, :] = np.repeat(param_bounds_min[:, np.newaxis], 3, axis=1)

        for key in ocp.nlp[0].states.keys():
            x_tp = ocp.nlp[0].x_bounds[key]
            index = [i + self.nparams for i in ocp.nlp[0].states[key].index]
            for i in range(3):
                self.x_bound_max[index, i] = x_tp.max[:, i]
                self.x_bound_min[index, i] = x_tp.min[:, i]

        # setup control constraints
        u_bounds_max = np.ndarray((self.acados_ocp.dims.nu, 1))
        u_bounds_min = np.ndarray((self.acados_ocp.dims.nu, 1))
        for key in ocp.nlp[0].controls.keys():
            u_tp = ocp.nlp[0].u_bounds[key]
            index = ocp.nlp[0].controls[key].index
            u_bounds_max[index, 0] = np.array(u_tp.max[:, 0])
            u_bounds_min[index, 0] = np.array(u_tp.min[:, 0])

        self.acados_ocp.constraints.lbu = u_bounds_max
        self.acados_ocp.constraints.ubu = u_bounds_min
        self.acados_ocp.constraints.idxbu = np.array(range(self.acados_ocp.dims.nu))
        self.acados_ocp.dims.nbu = self.acados_ocp.dims.nu

        # initial state constraints
        self.acados_ocp.constraints.Jbx_0 = np.eye(self.acados_ocp.dims.nx)
        self.acados_ocp.constraints.lbx_0 = self.x_bound_min[:, 0]
        self.acados_ocp.constraints.ubx_0 = self.x_bound_max[:, 0]
        self.acados_ocp.constraints.idxbx_0 = np.array(range(self.acados_ocp.dims.nx))
        self.acados_ocp.dims.nbx_0 = self.acados_ocp.dims.nx

        # setup path state constraints
        self.acados_ocp.constraints.Jbx = np.eye(self.acados_ocp.dims.nx)
        self.acados_ocp.constraints.lbx = self.x_bound_min[:, 1]
        self.acados_ocp.constraints.ubx = self.x_bound_max[:, 1]
        self.acados_ocp.constraints.idxbx = np.array(range(self.acados_ocp.dims.nx))
        self.acados_ocp.dims.nbx = self.acados_ocp.dims.nx

        # setup terminal state constraints
        self.acados_ocp.constraints.Jbx_e = np.eye(self.acados_ocp.dims.nx)
        self.acados_ocp.constraints.lbx_e = self.x_bound_min[:, -1]
        self.acados_ocp.constraints.ubx_e = self.x_bound_max[:, -1]
        self.acados_ocp.constraints.idxbx_e = np.array(range(self.acados_ocp.dims.nx))
        self.acados_ocp.dims.nbx_e = self.acados_ocp.dims.nx

        # setup algebraic constraint
        self.acados_ocp.constraints.lh = np.array(self.all_g_bounds.min[:, 0])
        self.acados_ocp.constraints.uh = np.array(self.all_g_bounds.max[:, 0])

        # setup terminal algebraic constraint
        self.acados_ocp.constraints.lh_e = np.array(self.end_g_bounds.min[:, 0])
        self.acados_ocp.constraints.uh_e = np.array(self.end_g_bounds.max[:, 0])

    def __set_cost_type(self, cost_type: str = "NONLINEAR_LS"):
        """
        Set the type of cost functions

        Parameters
        ----------
        cost_type: str
            The type of cost function
        """

        self.acados_ocp.cost.cost_type = cost_type
        self.acados_ocp.cost.cost_type_e = cost_type
        self.acados_ocp.cost.cost_type_0 = cost_type

    def __set_costs(self, ocp):
        """
        Set the cost functions from ocp

        Parameters
        ----------
        ocp: OptimalControlProgram
            A reference to the current OptimalControlProgram
        """

        def add_linear_ls_lagrange(acados, objectives):
            def add_objective(n_variables, is_state):
                v_var = np.zeros(n_variables)
                var_type = acados.ocp.nlp[0].states if is_state else acados.ocp.nlp[0].controls
                rows = objectives.rows + var_type[objectives.params["key"]].index[0]
                v_var[rows] = 1.0
                if is_state:
                    acados.Vx = np.vstack((acados.Vx, np.diag(v_var)))
                    acados.Vu = np.vstack((acados.Vu, np.zeros((n_states, n_controls))))
                else:
                    acados.Vx = np.vstack((acados.Vx, np.zeros((n_controls, n_states))))
                    acados.Vu = np.vstack((acados.Vu, np.diag(v_var)))
                acados.W = linalg.block_diag(acados.W, np.diag([objectives.weight] * n_variables))

                node_idx = objectives.node_idx[:-1] if objectives.node[0] == Node.ALL else objectives.node_idx

                y_ref = [np.zeros((n_states if is_state else n_controls, 1)) for _ in node_idx]
                if objectives.target is not None:
                    for idx in node_idx:
                        y_ref[idx][rows] = objectives.target[0][..., idx].T.reshape((-1, 1))
                acados.y_ref.append(y_ref)

            if objectives.type in allowed_control_objectives:
                add_objective(n_controls, False)
            elif objectives.type in allowed_state_objectives:
                add_objective(n_states, True)
            else:
                raise RuntimeError(
                    f"{objectives[0]['objective'].type.name} is an incompatible objective term with LINEAR_LS cost type"
                )

        def add_linear_ls_mayer(acados, objectives):
            def add_objective(n_variables, is_state):
                def _adjust_dim():
                    v_var = np.zeros(n_variables)
                    var_type = acados.ocp.nlp[0].states if is_state else acados.ocp.nlp[0].controls
                    rows = objectives.rows + var_type[objectives.params["key"]].index[0]
                    v_var[rows] = 1.0
                    return v_var, rows

                if objectives.node[0] not in [Node.INTERMEDIATES, Node.PENULTIMATE, Node.END]:
                    v_var, rows = _adjust_dim()
                    if is_state:
                        acados.Vx0 = np.vstack((acados.Vx0, np.diag(v_var)))
                        acados.Vu0 = np.vstack((acados.Vu0, np.zeros((n_states, n_controls))))
                    else:
                        acados.Vx0 = np.vstack((acados.Vx0, np.zeros((n_controls, n_states))))
                        acados.Vu0 = np.vstack((acados.Vu0, np.diag(v_var)))
                    acados.W_0 = linalg.block_diag(acados.W_0, np.diag([objectives.weight] * n_variables))
                    y_ref_start = np.zeros((n_variables, 1))
                    if objectives.target is not None:
                        y_ref_start[rows] = objectives.target[0][..., 0].T.reshape((-1, 1))
                    acados.y_ref_start.append(y_ref_start)

                if objectives.node[0] in [Node.END, Node.ALL]:
                    v_var, rows = _adjust_dim()
                    if not is_state:
                        raise RuntimeError("Mayer objective at final node for controls is not defined.")
                    acados.Vxe = np.vstack((acados.Vxe, np.diag(v_var)))
                    acados.W_e = linalg.block_diag(acados.W_e, np.diag([objectives.weight] * n_states))
                    y_ref_end = np.zeros((n_states, 1))
                    if objectives.target is not None:
                        y_ref_end[rows] = objectives.target[0][..., -1].T.reshape((-1, 1))
                    acados.y_ref_end.append(y_ref_end)

            if objectives.type in allowed_control_objectives:
                add_objective(n_controls, False)
            elif objectives.type in allowed_state_objectives:
                add_objective(n_states, True)
            else:
                raise RuntimeError(f"{objectives.type.name} is an incompatible objective term with LINEAR_LS cost type")

        def add_nonlinear_ls_lagrange(acados, objectives, t, x, u, p, s):
            acados.lagrange_costs = vertcat(
                acados.lagrange_costs, objectives.function[0](t, x, u, p, s).reshape((-1, 1))
            )
            acados.W = linalg.block_diag(acados.W, np.diag([objectives.weight] * objectives.function[0].numel_out()))

            node_idx = objectives.node_idx[:-1] if objectives.node[0] == Node.ALL else objectives.node_idx
            if objectives.target is not None:
                acados.y_ref.append([objectives.target[0][..., idx].T.reshape((-1, 1)) for idx in node_idx])
            else:
                acados.y_ref.append([np.zeros((objectives.function[0].numel_out(), 1)) for _ in node_idx])

        def add_nonlinear_ls_mayer(acados, objectives, t, x, u, p, s, node=None):
            if objectives.node[0] not in [Node.INTERMEDIATES, Node.PENULTIMATE, Node.END]:
                acados.W_0 = linalg.block_diag(
                    acados.W_0, np.diag([objectives.weight] * objectives.function[0].numel_out())
                )
                x = x if objectives.function[0].sparsity_in("i0").shape != (0, 0) else []
                u = u if objectives.function[0].sparsity_in("i1").shape != (0, 0) else []
                acados.mayer_costs = vertcat(acados.mayer_costs, objectives.function[0](t, x, u, p, s).reshape((-1, 1)))

                if objectives.target is not None:
                    acados.y_ref_start.append(objectives.target[0][..., 0].T.reshape((-1, 1)))
                else:
                    acados.y_ref_start.append(np.zeros((objectives.function[0].numel_out(), 1)))

            if objectives.node[0] in [Node.END, Node.ALL]:
                acados.W_e = linalg.block_diag(
                    acados.W_e, np.diag([objectives.weight] * objectives.function[0].numel_out())
                )
                x = x if objectives.function[0].sparsity_in("i0").shape != (0, 0) else []
                u = u if objectives.function[0].sparsity_in("i1").shape != (0, 0) else []
                acados.mayer_costs_e = vertcat(
                    acados.mayer_costs_e, objectives.function[0](t, x, u, p, s).reshape((-1, 1))
                )

                if objectives.target is not None:
                    acados.y_ref_end.append(objectives.target[0][..., -1].T.reshape((-1, 1)))
                else:
                    acados.y_ref_end.append(np.zeros((objectives.function[0].numel_out(), 1)))

        if ocp.n_phases != 1:
            raise NotImplementedError("ACADOS with more than one phase is not implemented yet.")
        # costs handling in self.acados_ocp
        self.y_ref = []
        self.y_ref_end = []
        self.y_ref_start = []
        self.lagrange_costs = SX()
        self.mayer_costs_e = SX()
        self.mayer_costs = SX()
        self.W = np.zeros((0, 0))
        self.W_e = np.zeros((0, 0))
        self.W_0 = np.zeros((0, 0))
        allowed_control_objectives = [ObjectiveFcn.Lagrange.MINIMIZE_CONTROL]
        allowed_state_objectives = [ObjectiveFcn.Lagrange.MINIMIZE_STATE, ObjectiveFcn.Mayer.TRACK_STATE]

        if self.acados_ocp.cost.cost_type == "LINEAR_LS":
            n_states = ocp.nlp[0].states.shape
            n_controls = ocp.nlp[0].controls.shape
            self.Vu = np.array([], dtype=np.int64).reshape(0, n_controls)
            self.Vx = np.array([], dtype=np.int64).reshape(0, n_states)
            self.Vxe = np.array([], dtype=np.int64).reshape(0, n_states)
            self.Vx0 = np.array([], dtype=np.int64).reshape(0, n_states)
            self.Vu0 = np.array([], dtype=np.int64).reshape(0, n_controls)
            for i in range(ocp.n_phases):
                for J in ocp.nlp[i].J:
                    if not J:
                        continue

                    if J.multi_thread:
                        raise RuntimeError(
                            f"The objective function {J.name} was declared with multi_thread=True, "
                            f"but this is not possible to multi_thread objective function with ACADOS"
                        )

                    if J.type.get_type() == ObjectiveFunction.LagrangeFunction:
                        add_linear_ls_lagrange(self, J)

                        # Deal with first and last node
                        add_linear_ls_mayer(self, J)

                    elif J.type.get_type() == ObjectiveFunction.MayerFunction:
                        add_linear_ls_mayer(self, J)

                    else:
                        raise RuntimeError("The objective function is not Lagrange nor Mayer.")

                if self.nparams:
                    raise RuntimeError("Params not yet handled with LINEAR_LS cost type")

            # Set costs
            self.acados_ocp.cost.Vx = self.Vx if self.Vx.shape[0] else np.zeros((0, 0))
            self.acados_ocp.cost.Vu = self.Vu if self.Vu.shape[0] else np.zeros((0, 0))
            self.acados_ocp.cost.Vu_0 = self.Vu0 if self.Vu0.shape[0] else np.zeros((0, 0))
            self.acados_ocp.cost.Vx_e = self.Vxe if self.Vxe.shape[0] else np.zeros((0, 0))
            self.acados_ocp.cost.Vx_0 = self.Vx0 if self.Vx0.shape[0] else np.zeros((0, 0))

            # Set dimensions
            self.acados_ocp.dims.ny = sum([len(data[0]) for data in self.y_ref])
            self.acados_ocp.dims.ny_e = sum([len(data) for data in self.y_ref_end])
            self.acados_ocp.dims.ny_0 = sum([len(data) for data in self.y_ref_start])

            # Set weight
            self.acados_ocp.cost.W = self.W
            self.acados_ocp.cost.W_e = self.W_e
            self.acados_ocp.cost.W_0 = self.W_0

            # Set target shape
            self.acados_ocp.cost.yref = np.zeros((self.acados_ocp.dims.ny,))
            self.acados_ocp.cost.yref_e = np.zeros((self.acados_ocp.dims.ny_e,))
            self.acados_ocp.cost.yref_0 = np.zeros((self.acados_ocp.dims.ny_0,))

        elif self.acados_ocp.cost.cost_type == "NONLINEAR_LS":
            for i, nlp in enumerate(ocp.nlp):
                for j, J in enumerate(nlp.J):
                    if not J:
                        continue

                    if J.multi_thread:
                        raise RuntimeError(
                            f"The objective function {J.name} was declared with multi_thread=True, "
                            f"but this is not possible to multi_thread objective function with ACADOS"
                        )

                    if J.type.get_type() == ObjectiveFunction.LagrangeFunction:
                        add_nonlinear_ls_lagrange(
                            self,
                            J,
                            nlp.time_cx,
                            nlp.states.cx_start,
                            nlp.controls.cx_start,
                            nlp.parameters.cx,
                            nlp.stochastic_variables.cx_start,
                        )

                        # Deal with first and last node
                        add_nonlinear_ls_mayer(
                            self,
                            J,
                            nlp.time_cx,
                            nlp.states.cx_start,
                            nlp.controls.cx_start,
                            nlp.parameters.cx,
                            nlp.stochastic_variables.cx_start,
                        )

                    elif J.type.get_type() == ObjectiveFunction.MayerFunction:
                        add_nonlinear_ls_mayer(
                            self,
                            J,
                            nlp.time_cx,
                            nlp.states.cx_start,
                            nlp.controls.cx_start,
                            nlp.parameters.cx,
                            nlp.stochastic_variables.cx_start,
                        )
                    else:
                        raise RuntimeError("The objective function is not Lagrange nor Mayer.")

            # parameter as mayer function
            # IMPORTANT: it is considered that only parameters are stored in ocp.objectives, for now.
            if self.nparams:
                nlp = ocp.nlp[0]  # Assume 1 phase
                for j, J in enumerate(ocp.J):
                    J.node = [Node.END]
                    add_nonlinear_ls_mayer(
                        self,
                        J,
                        nlp.time_cx,
                        nlp.states.cx_start,
                        nlp.controls.cx_start,
                        nlp.parameters.cx,
                        nlp.stochastic_variables.cx_start,
                    )

            # Set costs
            self.acados_ocp.model.cost_y_expr = (
                self.lagrange_costs.reshape((-1, 1)) if self.lagrange_costs.numel() else SX(1, 1)
            )
            self.acados_ocp.model.cost_y_expr_e = (
                self.mayer_costs_e.reshape((-1, 1)) if self.mayer_costs_e.numel() else SX(1, 1)
            )
            self.acados_ocp.model.cost_y_expr_0 = (
                self.mayer_costs.reshape((-1, 1)) if self.mayer_costs.numel() else SX(1, 1)
            )

            # Set dimensions
            self.acados_ocp.dims.ny = self.acados_ocp.model.cost_y_expr.shape[0]
            self.acados_ocp.dims.ny_e = self.acados_ocp.model.cost_y_expr_e.shape[0]
            self.acados_ocp.dims.ny_0 = self.acados_ocp.model.cost_y_expr_0.shape[0]

            # Set weight
            self.acados_ocp.cost.W = np.zeros((1, 1)) if self.W.shape == (0, 0) else self.W
            self.acados_ocp.cost.W_e = np.zeros((1, 1)) if self.W_e.shape == (0, 0) else self.W_e
            self.acados_ocp.cost.W_0 = np.zeros((1, 1)) if self.W_0.shape == (0, 0) else self.W_0

            # Set target shape
            self.acados_ocp.cost.yref = np.zeros((self.acados_ocp.cost.W.shape[0],))
            self.acados_ocp.cost.yref_e = np.zeros((self.acados_ocp.cost.W_e.shape[0],))
            self.acados_ocp.cost.yref_0 = np.zeros((self.acados_ocp.cost.W_0.shape[0],))

        elif self.acados_ocp.cost.cost_type == "EXTERNAL":
            raise RuntimeError("EXTERNAL is not interfaced yet, please use NONLINEAR_LS")

        else:
            raise RuntimeError("Available acados cost type: 'LINEAR_LS', 'NONLINEAR_LS' and 'EXTERNAL'.")

    def __update_solver(self):
        """
        Update the ACADOS solver to new values
        """

        param_init = []
        for key in self.ocp.nlp[0].parameters.keys():
            scale_init = self.ocp.parameter_init[key].scale(self.ocp.parameters[key].scaling)
            param_init = np.concatenate((param_init, scale_init.init[:, 0]))

        for n in range(self.acados_ocp.dims.N):
            if n == 0:
                # Initial node
                if self.y_ref_start:
                    if len(self.y_ref_start) == 1:
                        self.ocp_solver.cost_set(0, "yref", np.array(self.y_ref_start[0])[:, 0])
                    else:
                        self.ocp_solver.cost_set(0, "yref", np.concatenate(self.y_ref_start)[:, 0])
                self.ocp_solver.constraints_set(0, "lbx", self.x_bound_min[:, 0])
                self.ocp_solver.constraints_set(0, "ubx", self.x_bound_max[:, 0])
            else:
                if self.y_ref:  # Target
                    self.ocp_solver.cost_set(n, "yref", np.vstack([data[n] for data in self.y_ref])[:, 0])
                self.ocp_solver.constraints_set(n, "lbx", self.x_bound_min[:, 1])
                self.ocp_solver.constraints_set(n, "ubx", self.x_bound_max[:, 1])

            # Intermediates
            # check following line
            # self.ocp_solver.cost_set(n, "W", self.W)

            # The x_init need to be ordered by index that's why we use a for loop
            x_init = np.ndarray((self.ocp.nlp[0].states.shape,))
            for key in self.ocp.nlp[0].states.keys():
                index = self.ocp.nlp[0].states[key].index
                self.ocp.nlp[0].x_init[key].check_and_adjust_dimensions(
                    self.ocp.nlp[0].states[key].shape, self.ocp.nlp[0].ns
                )
                x_init[index] = self.ocp.nlp[0].x_init[key].init.evaluate_at(n)

            self.ocp_solver.set(n, "x", np.concatenate((param_init, x_init)))

            # The u_init need to be ordered by index that's why we use a for loop
            u_init = np.ndarray((self.acados_ocp.dims.nu, 1))
            for key in self.ocp.nlp[0].controls.keys():
                index = self.ocp.nlp[0].controls[key].index
                self.ocp.nlp[0].u_init[key].check_and_adjust_dimensions(
                    self.ocp.nlp[0].controls[key].shape, self.ocp.nlp[0].ns - 1
                )
                u_init[index, 0] = self.ocp.nlp[0].u_init[key].init.evaluate_at(n)

            self.ocp_solver.set(n, "u", u_init)

            # The u_bounds need to be ordered by index that's why we use a for loop
            u_bounds_max = np.ndarray(self.acados_ocp.dims.nu)
            u_bounds_min = np.ndarray(self.acados_ocp.dims.nu)
            for key in self.ocp.nlp[0].controls.keys():
                u_tp = self.ocp.nlp[0].u_bounds[key]
                index = self.ocp.nlp[0].controls[key].index
                u_bounds_max[index] = np.array(u_tp.max[:, 0])
                u_bounds_min[index] = np.array(u_tp.min[:, 0])

            self.ocp_solver.constraints_set(n, "lbu", u_bounds_min)
            self.ocp_solver.constraints_set(n, "ubu", u_bounds_max)
            self.ocp_solver.constraints_set(n, "uh", self.all_g_bounds.max[:, 0])
            self.ocp_solver.constraints_set(n, "lh", self.all_g_bounds.min[:, 0])

        # Final
        if self.y_ref_end:
            if len(self.y_ref_end) == 1:
                self.ocp_solver.cost_set(self.acados_ocp.dims.N, "yref", np.array(self.y_ref_end[0])[:, 0])
            else:
                self.ocp_solver.cost_set(self.acados_ocp.dims.N, "yref", np.concatenate(self.y_ref_end)[:, 0])
            # check following line
            # self.ocp_solver.cost_set(self.acados_ocp.dims.N, "W", self.W_e)
        self.ocp_solver.constraints_set(self.acados_ocp.dims.N, "lbx", self.x_bound_min[:, -1])
        self.ocp_solver.constraints_set(self.acados_ocp.dims.N, "ubx", self.x_bound_max[:, -1])

        if len(self.end_g_bounds.max[:, 0]):
            self.ocp_solver.constraints_set(self.acados_ocp.dims.N, "uh", self.end_g_bounds.max[:, 0])
            self.ocp_solver.constraints_set(self.acados_ocp.dims.N, "lh", self.end_g_bounds.min[:, 0])

        # The x_init need to be ordered by index that's why we use a for loop
        x_init = np.ndarray((self.ocp.nlp[0].states.shape,))
        for key in self.ocp.nlp[0].states.keys():
            index = self.ocp.nlp[0].states[key].index
            x_init[index] = self.ocp.nlp[0].x_init[key].init.evaluate_at(self.acados_ocp.dims.N)

        self.ocp_solver.set(self.acados_ocp.dims.N, "x", np.concatenate((param_init, x_init)))

    def online_optim(self, ocp):
        raise NotImplementedError("online_optim is not implemented yet with ACADOS backend")

    def get_optimized_value(self) -> list | dict:
        """
        Get the previously optimized solution

        Returns
        -------
        A solution or a list of solution depending on the number of phases
        """

        ns = self.acados_ocp.dims.N
        n_params = self.ocp.nlp[0].parameters.shape
        acados_x = np.array([self.ocp_solver.get(i, "x") for i in range(ns + 1)]).T
        acados_p = acados_x[:n_params, :]
        acados_x = acados_x[n_params:, :]
        acados_u = np.array([self.ocp_solver.get(i, "u") for i in range(ns)]).T

        out = {
            "x": [],
            "u": acados_u,
            "solver_time_to_optimize": self.ocp_solver.get_stats("time_tot")[0],
            "real_time_to_optimize": self.real_time_to_optimize,
            "iter": self.ocp_solver.get_stats("sqp_iter")[0],
            "status": self.status,
            "solver": SolverType.ACADOS,
        }

        out["x"] = vertcat(out["x"], acados_x.reshape(-1, 1, order="F"))
        out["x"] = vertcat(out["x"], acados_u.reshape(-1, 1, order="F"))
        out["x"] = vertcat(out["x"], acados_p[:, 0])

        self.out["sol"] = out
        out = []
        for key in self.out.keys():
            out.append(self.out[key])
        return out[0] if len(out) == 1 else out

    def solve(self) -> list | dict:
        """
        Solve the prepared ocp

        Returns
        -------
        A reference to the solution
        """

        tic = perf_counter()
        # Populate costs and constraints vectors
        self.__set_costs(self.ocp)
        self.__set_constraints(self.ocp)

        options = self.opts.as_dict(self)
        if self.ocp_solver is None:
            for key in options:
                setattr(self.acados_ocp.solver_options, key, options[key])
            self.ocp_solver = AcadosOcpSolver(self.acados_ocp, json_file="acados_ocp.json", build=self.opts.c_compile)
            self.opts.set_only_first_options_has_changed(False)
            self.opts.set_has_tolerance_changed(False)

        else:
            if self.opts.only_first_options_has_changed:
                raise RuntimeError(
                    "Some options has been changed the second time acados was run.",
                    "Only " + str(Solver.ACADOS.get_tolerance_keys()) + " can be modified.",
                )

            if self.opts.has_tolerance_changed:
                for key in self.opts.get_tolerance_keys():
                    short_key = key[12:]
                    self.ocp_solver.options_set(short_key, options[key[1:]])
                self.opts.set_has_tolerance_changed(False)

        self.__update_solver()
        self.status = self.ocp_solver.solve()
        self.real_time_to_optimize = perf_counter() - tic
        return self.get_optimized_value()<|MERGE_RESOLUTION|>--- conflicted
+++ resolved
@@ -173,11 +173,7 @@
         x = vertcat(p, x)
         x_dot = SX.sym("x_dot", x.shape[0], x.shape[1])
 
-<<<<<<< HEAD
-        f_expl = vertcat([0] * self.nparams, ocp.nlp[0].dynamics_func(t, x[self.nparams :, :], u, p, s))
-=======
-        f_expl = vertcat([0] * self.nparams, ocp.nlp[0].dynamics_func[0](x[self.nparams :, :], u, p, s))
->>>>>>> 2f1e6e5e
+        f_expl = vertcat([0] * self.nparams, ocp.nlp[0].dynamics_func[0](t, x[self.nparams :, :], u, p, s))
         f_impl = x_dot - f_expl
 
         self.acados_model.f_impl_expr = f_impl
