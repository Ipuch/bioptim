<<<<<<< HEAD
from math import inf

=======
from copy import copy
import pickle
import os
>>>>>>> 7e02ce8e
import biorbd
import casadi
from casadi import MX, vertcat

from .enums import OdeSolver
from .mapping import BidirectionalMapping
from .path_conditions import Bounds, InitialConditions
from .constraints import Constraint, ConstraintFunction
from .objective_functions import ObjectiveFunction
from .plot import OnlineCallback
from .__version__ import __version__

from biorbd_optim import Objective

class OptimalControlProgram:
    """
    Constructor calls __prepare_dynamics and __define_multiple_shooting_nodes methods.

    To solve problem you have to call : OptimalControlProgram().solve()
    """

    def __init__(
        self,
        biorbd_model,
        problem_type,
        number_shooting_points,
        phase_time,
        objective_functions,
        X_init,
        U_init,
        X_bounds,
        U_bounds,
        constraints=(),
        ode_solver=OdeSolver.RK,
        all_generalized_mapping=None,
        q_mapping=None,
        q_dot_mapping=None,
        tau_mapping=None,
        is_cyclic_objective=False,
        is_cyclic_constraint=False,
        show_online_optim=False,
    ):
        """
        Prepare CasADi to solve a problem, defines some parameters, dynamic problem and ode solver.
        Defines also all constraints including continuity constraints.
        Defines the sum of all objective functions weight.

        :param biorbd_model: Biorbd model loaded from the biorbd.Model() function
        :param problem_type: A selected method handler of the class problem_type.ProblemType.
        :param ode_solver: Name of chosen ode, available in OdeSolver enum class.
        :param number_shooting_points: Subdivision number.
        :param phase_time: Simulation time in seconds.
        :param objective_functions: Tuple of tuple of objectives functions handler's and weights.
        :param X_bounds: Instance of the class Bounds.
        :param U_bounds: Instance of the class Bounds.
        :param constraints: Tuple of constraints, instant (which node(s)) and tuple of geometric structures used.
        """

        if isinstance(biorbd_model, str):
            biorbd_model = [biorbd.Model(biorbd_model)]
        elif isinstance(biorbd_model, biorbd.biorbd.Model):
            biorbd_model = [biorbd_model]
        elif isinstance(biorbd_model, (list, tuple)):
            biorbd_model = [biorbd.Model(m) if isinstance(m, str) else m for m in biorbd_model]
        else:
            raise RuntimeError("biorbd_model must either be a string or an instance of biorbd.Model()")
        self.version = {"casadi": casadi.__version__, "biorbd": biorbd.__version__, "biorbd_optim": __version__}

        self.nb_phases = len(biorbd_model)
        self.nlp = [{} for _ in range(self.nb_phases)]
        self.__add_to_nlp("model", biorbd_model, False)

        # Define some aliases
        self.__add_to_nlp("ns", number_shooting_points, False)

        initial_time_guess = []
        variable_time_min = []
        variable_time_max = []

        phase_time = list(phase_time)
        for i in range(self.nb_phases):
            for j in range(len(objective_functions[i])):
                if (objective_functions[i][j]['type'] == Objective.Mayer.MINIMIZE_TIME) or (objective_functions[i][j]['type'] == Objective.Lagrange.MINIMIZE_TIME):
                    initial_time_guess.append(phase_time[i])
                    phase_time[i] = casadi.MX()
                    if 'maximum' in objective_functions[i][j]:
                        variable_time_min.append(objective_functions[i][j]['maximum'])
                    else:
                        variable_time_min.append(0)

                    if 'minimum' in objective_functions[i][j]:
                        variable_time_max.append(objective_functions[i][j]['minimum'])
                    else:
                        variable_time_max.append(0)

        phase_time = tuple(phase_time)
        self.__add_to_nlp("tf", phase_time, False)
<<<<<<< HEAD

=======
        self.__add_to_nlp("t0", [0] + [nlp["tf"] for i, nlp in enumerate(self.nlp) if i != len(self.nlp) - 1], False)
>>>>>>> 7e02ce8e
        self.__add_to_nlp(
            "dt", [self.nlp[i]["tf"] / max(self.nlp[i]["ns"], 1) for i in range(self.nb_phases)], False,
        )
        self.is_cyclic_constraint = is_cyclic_constraint
        self.is_cyclic_objective = is_cyclic_objective

        # Compute problem size
        if all_generalized_mapping is not None:
            if q_mapping is not None or q_dot_mapping is not None or tau_mapping is not None:
                raise RuntimeError("all_generalized_mapping and a specified mapping cannot be used alongside")
            q_mapping = q_dot_mapping = tau_mapping = all_generalized_mapping
        self.__add_to_nlp("q_mapping", q_mapping, q_mapping is None, BidirectionalMapping)
        self.__add_to_nlp("q_dot_mapping", q_dot_mapping, q_dot_mapping is None, BidirectionalMapping)
        self.__add_to_nlp("tau_mapping", tau_mapping, tau_mapping is None, BidirectionalMapping)
        self.__add_to_nlp("problem_type", problem_type, False)
        for i in range(self.nb_phases):
            self.nlp[i]["problem_type"](self.nlp[i])

        # Prepare path constraints
        self.__add_to_nlp("X_bounds", X_bounds, False)
        self.__add_to_nlp("U_bounds", U_bounds, False)
        for i in range(self.nb_phases):
            self.nlp[i]["X_bounds"].regulation(self.nlp[i]["nx"])
            self.nlp[i]["U_bounds"].regulation(self.nlp[i]["nu"])

        # Prepare initial guesses
        self.__add_to_nlp("X_init", X_init, False)
        self.__add_to_nlp("U_init", U_init, False)
        for i in range(self.nb_phases):
            self.nlp[i]["X_init"].regulation(self.nlp[i]["nx"])
            self.nlp[i]["U_init"].regulation(self.nlp[i]["nu"])

        # Variables and constraint for the optimization program
        self.V = []
        self.V_bounds = Bounds()
        self.V_init = InitialConditions()
        for i in range(self.nb_phases):
            self.__define_multiple_shooting_nodes_per_phase(self.nlp[i], i)

        self.__define_variable_time(initial_time_guess, variable_time_min, variable_time_max)

        # Define dynamic problem
        self.__add_to_nlp("ode_solver", ode_solver, True)
        self.symbolic_states = MX.sym("x", self.nlp[0]["nx"], 1)
        self.symbolic_controls = MX.sym("u", self.nlp[0]["nu"], 1)
        for i in range(self.nb_phases):
            if self.nlp[0]["nx"] != self.nlp[i]["nx"] or self.nlp[0]["nu"] != self.nlp[i]["nu"]:
                raise RuntimeError("Dynamics with different nx or nu is not supported yet")
            self.__prepare_dynamics(self.nlp[i])

        # Prepare constraints
        self.g = []
        self.g_bounds = Bounds()
        ConstraintFunction.continuity_constraint(self)
        if len(constraints) > 0:
            if self.nb_phases == 1:
                if isinstance(constraints, dict):
                    constraints = (constraints,)
                if isinstance(constraints[0], dict):
                    constraints = (constraints,)
            elif isinstance(constraints, (list, tuple)):
                for constraint in constraints:
                    if isinstance(constraint, dict):
                        raise RuntimeError("Each phase must declares its constraints (even if it is empty)")
            self.__add_to_nlp("constraints", constraints, False)
            for i in range(self.nb_phases):
                ConstraintFunction.add(self, self.nlp[i])

        # Objective functions
        self.J = 0
        if len(objective_functions) > 0:
            if self.nb_phases == 1:
                if isinstance(objective_functions, dict):
                    objective_functions = (objective_functions,)
                if isinstance(objective_functions[0], dict):
                    objective_functions = (objective_functions,)
            elif isinstance(objective_functions, (list, tuple)):
                for objective_function in objective_functions:
                    if isinstance(objective_function, dict):
                        raise RuntimeError("Each phase must declares its objective (even if it is empty)")
            self.__add_to_nlp("objective_functions", objective_functions, False)
            for i in range(self.nb_phases):
                ObjectiveFunction.add(self, self.nlp[i])

        if show_online_optim:
            self.show_online_optim_callback = OnlineCallback(self)
        else:
            self.show_online_optim_callback = None

    def __add_to_nlp(self, param_name, param, duplicate_if_size_is_one, _type=None):
        if isinstance(param, (list, tuple)):
            if len(param) != self.nb_phases:
                raise RuntimeError(
                    f"{param_name} size({len(param)}) does not correspond to the number of phases({self.nb_phases})."
                )
            else:
                for i in range(self.nb_phases):
                    self.nlp[i][param_name] = param[i]
        else:
            if self.nb_phases == 1:
                self.nlp[0][param_name] = param
            else:
                if duplicate_if_size_is_one:
                    for i in range(self.nb_phases):
                        self.nlp[i][param_name] = param
                else:
                    raise RuntimeError(f"{param_name} must be a list or tuple when number of phase is not equal to 1")

        if _type is not None:
            for nlp in self.nlp:
                if nlp[param_name] is not None and not isinstance(nlp[param_name], _type):
                    raise RuntimeError(f"Parameter {param_name} must be a {str(_type)}")

    def __prepare_dynamics(self, nlp):
        """
        Builds CasaDI dynamics function.
        :param dynamics_func: A selected method handler of the class dynamics.Dynamics.
        :param ode_solver: Name of chosen ode, available in OdeSolver enum class.
        """

        dynamics = casadi.Function(
            "ForwardDyn",
            [self.symbolic_states, self.symbolic_controls],
            [nlp["dynamics_func"](self.symbolic_states, self.symbolic_controls, nlp)],
            ["x", "u"],
            ["xdot"],
        ).expand()  # .map(nlp["ns"], "thread", 2)

        ode = {"x": nlp["x"], "p": nlp["u"], "ode": dynamics(nlp["x"], nlp["u"])}

        ode_opt = {"t0": 0, "tf": nlp["dt"]}
        if nlp["ode_solver"] == OdeSolver.RK or nlp["ode_solver"] == OdeSolver.COLLOCATION:
            ode_opt["number_of_finite_elements"] = 5

        if nlp["ode_solver"] == OdeSolver.RK:
            nlp["dynamics"] = casadi.integrator("integrator", "rk", ode, ode_opt)
        elif nlp["ode_solver"] == OdeSolver.COLLOCATION:
            nlp["dynamics"] = casadi.integrator("integrator", "collocation", ode, ode_opt)
        elif nlp["ode_solver"] == OdeSolver.CVODES:
            nlp["dynamics"] = casadi.integrator("integrator", "cvodes", ode, ode_opt)

    def __define_multiple_shooting_nodes_per_phase(self, nlp, idx_phase):
        """
        For each node, puts X_bounds and U_bounds in V_bounds.
        Links X and U with V.
        :param nlp: The nlp problem
        """
        X = []
        U = []

        nV = nlp["nx"] * (nlp["ns"] + 1) + nlp["nu"] * nlp["ns"]
        V = MX.sym("V_" + str(idx_phase), nV)
        V_bounds = Bounds([0] * nV, [0] * nV)
        V_init = InitialConditions([0] * nV)

        offset = 0
        for k in range(nlp["ns"]):
            X.append(V.nz[offset : offset + nlp["nx"]])
            if k == 0:
                V_bounds.min[offset : offset + nlp["nx"]] = nlp["X_bounds"].first_node_min
                V_bounds.max[offset : offset + nlp["nx"]] = nlp["X_bounds"].first_node_max
            else:
                V_bounds.min[offset : offset + nlp["nx"]] = nlp["X_bounds"].min
                V_bounds.max[offset : offset + nlp["nx"]] = nlp["X_bounds"].max
            V_init.init[offset : offset + nlp["nx"]] = nlp["X_init"].init
            offset += nlp["nx"]

            U.append(V.nz[offset : offset + nlp["nu"]])
            if k == 0:
                V_bounds.min[offset : offset + nlp["nu"]] = nlp["U_bounds"].first_node_min
                V_bounds.max[offset : offset + nlp["nu"]] = nlp["U_bounds"].first_node_max
            else:
                V_bounds.min[offset : offset + nlp["nu"]] = nlp["U_bounds"].min
                V_bounds.max[offset : offset + nlp["nu"]] = nlp["U_bounds"].max
            V_init.init[offset : offset + nlp["nu"]] = nlp["U_init"].init
            offset += nlp["nu"]

        X.append(V.nz[offset : offset + nlp["nx"]])
        V_bounds.min[offset : offset + nlp["nx"]] = nlp["X_bounds"].last_node_min
        V_bounds.max[offset : offset + nlp["nx"]] = nlp["X_bounds"].last_node_max
        V_init.init[offset : offset + nlp["nx"]] = nlp["X_init"].init
        offset += nlp["nx"]

        V_bounds.regulation(nV)
        V_init.regulation(nV)

        nlp["X"] = X
        nlp["U"] = U
        self.V = vertcat(self.V, V)
        self.V_bounds.expand(V_bounds)
        self.V_init.expand(V_init)

    def __define_variable_time(self, initial_guess, minimum, maximum):
        """
        For each variable time, puts X_bounds and U_bounds in V_bounds.
        Links X and U with V.
        :param nlp: The nlp problem
        :param initial_guess: The initial values taken from the phase_time vector
        :param minimum: variable time minimums as set by user (default: 0)
        :param maximum: vairable time maximums as set by user (default: inf)
        """
        nV = len(initial_guess)
        V = MX.sym("V_time", nV, 1)
        V_bounds = Bounds(minimum, maximum)
        V_init = InitialConditions(initial_guess)

        cmp = 0
        for nlp in self.nlp:
            if isinstance(nlp["tf"], MX):
                V[cmp] = nlp["tf"]
                cmp += 1

        V_bounds.regulation(nV)
        V_init.regulation(nV)

        self.V = vertcat(self.V, V)
        self.V_bounds.expand(V_bounds)
        self.V_init.expand(V_init)

    def solve(self):
        """
        Gives to CasADi states, controls, constraints, sum of all objective functions and theirs bounds.
        Gives others parameters to control how solver works.
        """

        # NLP
        nlp = {"x": self.V, "f": self.J, "g": self.g}

        opts = {
            "ipopt.tol": 1e-6,
            "ipopt.max_iter": 1000,
            "ipopt.hessian_approximation": "exact",  # "exact", "limited-memory"
            "ipopt.limited_memory_max_history": 50,
            "ipopt.linear_solver": "mumps",  # "ma57", "ma86", "mumps"
            "iteration_callback": self.show_online_optim_callback,
        }
        solver = casadi.nlpsol("nlpsol", "ipopt", nlp, opts)

        # Bounds and initial guess
        arg = {
            "lbx": self.V_bounds.min,
            "ubx": self.V_bounds.max,
            "lbg": self.g_bounds.min,
            "ubg": self.g_bounds.max,
            "x0": self.V_init.init,
        }

        # Solve the problem
        return solver.call(arg)

    def _get_a_reduced_ocp(self):
        reduced_ocp = copy(self)
        del (
            reduced_ocp.J,
            reduced_ocp.V,
            reduced_ocp.V_bounds,
            reduced_ocp.V_init,
            reduced_ocp.g,
            reduced_ocp.g_bounds,
            reduced_ocp.show_online_optim_callback,
            reduced_ocp.symbolic_controls,
            reduced_ocp.symbolic_states,
        )
        for nlp in reduced_ocp.nlp:
            del (
                nlp["model"],
                nlp["x"],
                nlp["u"],
                nlp["X"],
                nlp["U"],
            )
        return reduced_ocp

    @staticmethod
    def save(ocp, sol, name):
        _, ext = os.path.splitext(name)
        if ext == "":
            name = name + ".bo"
        with open(name, "wb") as file:
            pickle.dump({"ocp": OptimalControlProgram._get_a_reduced_ocp(ocp), "sol": sol}, file)

    @staticmethod
    def load(biorbd_model_path, name):
        with open(name, "rb") as file:
            data = pickle.load(file)
            ocp = data["ocp"]
            sol = data["sol"]
            for nlp in ocp.nlp:
                nlp["model"] = biorbd.Model(biorbd_model_path)
        return (ocp, sol)<|MERGE_RESOLUTION|>--- conflicted
+++ resolved
@@ -1,11 +1,8 @@
-<<<<<<< HEAD
 from math import inf
 
-=======
 from copy import copy
 import pickle
 import os
->>>>>>> 7e02ce8e
 import biorbd
 import casadi
 from casadi import MX, vertcat
@@ -103,11 +100,7 @@
 
         phase_time = tuple(phase_time)
         self.__add_to_nlp("tf", phase_time, False)
-<<<<<<< HEAD
-
-=======
         self.__add_to_nlp("t0", [0] + [nlp["tf"] for i, nlp in enumerate(self.nlp) if i != len(self.nlp) - 1], False)
->>>>>>> 7e02ce8e
         self.__add_to_nlp(
             "dt", [self.nlp[i]["tf"] / max(self.nlp[i]["ns"], 1) for i in range(self.nb_phases)], False,
         )
