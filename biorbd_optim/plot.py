--- conflicted
+++ resolved
@@ -67,19 +67,6 @@
         horz = 0
         vert = 1 if len(self.all_figures) < self.nb_vertical_windows * self.nb_horizontal_windows else 0
         for i, fig in enumerate(self.all_figures):
-<<<<<<< HEAD
-            try:
-                fig.canvas.manager.window.move(
-                    int(vert * self.width_step), int(self.top_margin + horz * self.height_step)
-                )
-                vert += 1
-                if vert >= self.nb_vertical_windows:
-                    horz += 1
-                    vert = 0
-            except AttributeError:
-                pass
-
-=======
             if self.automatically_organize:
                 try:
                     fig.canvas.manager.window.move(
@@ -91,7 +78,6 @@
                         vert = 0
                 except AttributeError:
                     pass
->>>>>>> ef3b080a
             fig.canvas.draw()
 
     def __init_time_vector(self):
@@ -228,26 +214,17 @@
         return axes
 
     def _organize_windows(self, nb_windows):
-<<<<<<< HEAD
-        height = tkinter.Tk().winfo_screenheight()
-        width = tkinter.Tk().winfo_screenwidth() / 2
         self.nb_vertical_windows, self.nb_horizontal_windows = PlotOcp._generate_windows_size(nb_windows)
-        self.top_margin = height / 15
-        self.height_step = (height - self.top_margin) / self.nb_horizontal_windows
-        self.width_step = width / self.nb_vertical_windows
-=======
-        self.nb_vertical_windows, nb_horizontal_windows = PlotOcp._generate_windows_size(nb_windows)
         if self.automatically_organize:
             height = tkinter.Tk().winfo_screenheight()
-            width = tkinter.Tk().winfo_screenwidth()
+            width = tkinter.Tk().winfo_screenwidth() / 2
             self.top_margin = height / 15
-            self.height_step = (height - self.top_margin) / nb_horizontal_windows
+            self.height_step = (height - self.top_margin) / self.nb_horizontal_windows
             self.width_step = width / self.nb_vertical_windows
         else:
             self.top_margin = None
             self.height_step = None
             self.width_step = None
->>>>>>> ef3b080a
 
     @staticmethod
     def generate_integrated_time(t):
